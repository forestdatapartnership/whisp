{
 "cells": [
  {
   "cell_type": "markdown",
   "id": "24e78804",
   "metadata": {
    "tags": []
   },
   "source": [
    "### Imports"
   ]
  },
  {
   "cell_type": "code",
   "execution_count": 63,
   "id": "bf2e1318",
   "metadata": {
    "tags": []
   },
   "outputs": [
    {
     "name": "stdout",
     "output_type": "stream",
     "text": [
      "imports complete\n"
     ]
    }
   ],
   "source": [
    "import requests\n",
    "import json\n",
    "import ee\n",
    "import geemap\n",
    "import folium\n",
    "import os\n",
    "import pandas as pd\n",
    "import geopandas as gpd\n",
    "import glob\n",
    "import time\n",
    "import math\n",
    "import numpy as np\n",
    "from datetime import datetime\n",
    "from sidecar import Sidecar\n",
    "\n",
    "from modules.json_to_ee import json_to_feature_with_id\n",
    "import modules.agstack_to_gee as agstack_to_gee\n",
    "import modules.area_stats as area_stats\n",
    "import modules.tidy_tables as tidy_tables\n",
    "\n",
    "from parameters import * # for run-specific parameters edit \"parameters/config_runtime\"\n",
    "\n",
    "print (\"imports complete\")"
   ]
  },
  {
   "cell_type": "code",
   "execution_count": 64,
   "id": "5ae87ed9-f4e4-4a98-81df-e66e17aa77f1",
   "metadata": {
    "tags": []
   },
   "outputs": [],
   "source": [
    "ee.Initialize()"
   ]
  },
  {
   "cell_type": "markdown",
   "id": "749c76fb-f3ba-43cf-a918-4f6d09e43a7e",
   "metadata": {
    "jp-MarkdownHeadingCollapsed": true,
    "tags": []
   },
   "source": [
    "### 1. Grab datasets\n"
   ]
  },
  {
   "cell_type": "code",
<<<<<<< HEAD
   "execution_count": 65,
=======
   "execution_count": 3,
>>>>>>> d34c49fd
   "id": "aae98294-9c98-4b31-b44a-c617f3613228",
   "metadata": {
    "tags": []
   },
   "outputs": [
    {
     "name": "stdout",
     "output_type": "stream",
     "text": [
      "using existing image collection asset\n"
     ]
    }
   ],
   "source": [
    "if use_existing_image_collection:\n",
    "    images_IC = ee.ImageCollection(\"users/andyarnell10/fdap_dpi/imageCol_trial_2\")\n",
    "    print (\"using existing image collection asset\")\n",
    "else:\n",
    "    from dataset_properties.set_image_properties import images_IC\n",
    "    print (\"compiling image collection on the fly\")\n"
   ]
  },
  {
   "cell_type": "markdown",
   "id": "56875dab-d0f1-4c00-b552-1e7e0d43c0b3",
   "metadata": {
    "tags": []
   },
   "source": [
    "### 2. Fetch some fields (public)"
   ]
  },
  {
   "cell_type": "markdown",
   "id": "6c00c5d0-b739-4605-af7c-589920a7c962",
   "metadata": {
    "tags": []
   },
   "source": [
    "#### Transform geometries into a feature collection"
   ]
  },
  {
   "cell_type": "code",
<<<<<<< HEAD
   "execution_count": 66,
=======
   "execution_count": 4,
>>>>>>> d34c49fd
   "id": "43d06656-77ce-43d2-baa3-c111724d22e2",
   "metadata": {
    "tags": []
   },
   "outputs": [
    {
     "name": "stdout",
     "output_type": "stream",
     "text": [
      "['0520cfac98fbc1bd7952b1c07a9f6983b83625722b6f665ea83ac9aad3512918', 'b84f55de2b7f3c77d1cbeb8b026a1b29be42d8b08d92058c9143e0556456820f', 'b7c15efb6e3c63fcfe649a2d994973a6f5caa844f720f0edb7cf24f6a6c3c1b3', 'fa2aff0d60cf1bc0e1f1dd4b91daf932940c31c021ca1b84f5b9445855eef02f', '88bec54ad04804f5b1fafbc131266640a129be2840fa6797cda358d7e831b907', 'ef2f7c46fbe4fc892fdb81f9a31c9c507b9f1e4548504247dcbbab28cf8e436c', '97408ef7bdac487e4a42e4abf20492b786310889fd4b0478603e2d0004c40bfb', 'c288d6c94efa9011c0e3452af9f7fa0941661377030e10d29c68764617f9816d', '1a41a309ae2387f36a604c9a6c81887e64357a7f61d228758e23ef766286fcd7', '1a4472dc40700ef33f931863f58d444f243d64418616678fcf85c57e1f4bbf45', '8e2accea7ddbb84b7f6001e00bcb60f57f563c80633b53859993522a6f05727a']\n"
     ]
    }
   ],
   "source": [
    "CIV_ids = ['0520cfac98fbc1bd7952b1c07a9f6983b83625722b6f665ea83ac9aad3512918',\n",
    "           'b84f55de2b7f3c77d1cbeb8b026a1b29be42d8b08d92058c9143e0556456820f',\n",
    "           'b7c15efb6e3c63fcfe649a2d994973a6f5caa844f720f0edb7cf24f6a6c3c1b3',\n",
    "            'fa2aff0d60cf1bc0e1f1dd4b91daf932940c31c021ca1b84f5b9445855eef02f']\n",
    "\n",
    "GHA_ids = ['88bec54ad04804f5b1fafbc131266640a129be2840fa6797cda358d7e831b907', \n",
    "'ef2f7c46fbe4fc892fdb81f9a31c9c507b9f1e4548504247dcbbab28cf8e436c',\n",
    "'97408ef7bdac487e4a42e4abf20492b786310889fd4b0478603e2d0004c40bfb']\n",
    "\n",
    "IDN_ids = ['c288d6c94efa9011c0e3452af9f7fa0941661377030e10d29c68764617f9816d', \n",
    "       '1a41a309ae2387f36a604c9a6c81887e64357a7f61d228758e23ef766286fcd7',\n",
    "       '1a4472dc40700ef33f931863f58d444f243d64418616678fcf85c57e1f4bbf45',\n",
    "       '8e2accea7ddbb84b7f6001e00bcb60f57f563c80633b53859993522a6f05727a']\n",
    "\n",
    "all_geo_ids= CIV_ids+GHA_ids+IDN_ids\n",
    "\n",
    "if debug: print (all_geo_ids)"
   ]
  },
  {
   "cell_type": "markdown",
   "id": "3a01f69c-6715-4f03-9552-ee22a7467c27",
   "metadata": {
    "jp-MarkdownHeadingCollapsed": true,
    "tags": []
   },
   "source": [
    "#### Link to asset registry: start session"
   ]
  },
  {
   "cell_type": "markdown",
   "id": "13fc6759-b967-41aa-88bb-cdb687b68a29",
   "metadata": {},
   "source": [
    "NB this is timing out so skipping section - seems to work without somehow. Maybe an open connection already..."
   ]
  },
  {
   "cell_type": "code",
<<<<<<< HEAD
   "execution_count": 67,
=======
   "execution_count": 5,
>>>>>>> d34c49fd
   "id": "7b6fe913-051a-44fe-a186-ff6ea9cebf4f",
   "metadata": {
    "tags": []
   },
   "outputs": [
    {
     "name": "stdout",
     "output_type": "stream",
     "text": [
      "<RequestsCookieJar[]>\n",
      "500\n"
     ]
    }
   ],
   "source": [
    "## using session to store cookies that are persistent\n",
    "session = requests.session()\n",
    "session.headers = headers = {\n",
    "    'Accept': 'application/json',\n",
    "    'Content-Type': 'application/json'\n",
    "}\n",
    "req_body = {'email': email, 'password': password}\n",
    "res = session.post(user_registry_base, json=req_body)\n",
    "if debug: print (session.cookies)\n",
    "if debug: print (res.status_code)\n"
   ]
  },
  {
   "cell_type": "markdown",
   "id": "040debff-4f8a-44d2-91f6-8a8ab79aff3e",
   "metadata": {
    "jp-MarkdownHeadingCollapsed": true,
    "tags": []
   },
   "source": [
    "#### Fetch features"
   ]
  },
  {
   "cell_type": "code",
<<<<<<< HEAD
   "execution_count": 68,
=======
   "execution_count": 6,
>>>>>>> d34c49fd
   "id": "828017fa-9522-406c-8f8d-18a67aee3c52",
   "metadata": {
    "tags": []
   },
   "outputs": [
    {
     "name": "stdout",
     "output_type": "stream",
     "text": [
      "Count of geo ids in list:  11\n",
      "Count of features in FeatureCollection:  11\n"
     ]
    }
   ],
   "source": [
    "#is there a list of geo_ids\n",
    "if isinstance(all_geo_ids, list):\n",
    "    multiple_inputs=True\n",
    "elif isinstance(all_geo_ids, str):\n",
    "    multiple_inputs=False\n",
    "else:\n",
    "    print (\"Input must be a single string or list of strings\")\n",
    "\n",
    "#if list of geo ids, loop over them and make a feature collection else jsut put as a single feature in a feature collection\n",
    "if multiple_inputs==True:\n",
    "    roi = agstack_to_gee.geo_id_list_to_feature_collection(all_geo_ids,geo_id_column, session,asset_registry_base)    \n",
    "    if debug: print (\"Count of geo ids in list: \", len(all_geo_ids))\n",
    "    \n",
    "elif multiple_inputs == False: \n",
    "    roi = ee.FeatureCollection(agstack_to_gee.geo_id_to_feature(all_geo_ids,geo_id_column, session,asset_registry_base))\n",
    "    if debug: print (\"Geo id input: \", all_geo_ids)\n",
    "else: \n",
    "    print(\"no ee.Object created: check input format\")\n",
    "\n",
    "if debug: print (\"Count of features in FeatureCollection: \", roi.size().getInfo())\n"
   ]
  },
  {
   "cell_type": "markdown",
   "id": "20f44941-3245-42ba-becb-3472af5c29a8",
   "metadata": {
    "jp-MarkdownHeadingCollapsed": true,
    "tags": []
   },
   "source": [
    "#### Feature prep\n",
    "- Create additional buffer zones for deforestation risk \n",
    "- Add area property to feature(s) \n",
    "- Select only columns of interest"
   ]
  },
  {
   "cell_type": "code",
<<<<<<< HEAD
   "execution_count": 69,
=======
   "execution_count": 7,
>>>>>>> d34c49fd
   "id": "e14f2cc9-a2a8-4fb7-a97f-d58ca72fe45e",
   "metadata": {
    "tags": []
   },
   "outputs": [],
   "source": [
    "roi = area_stats.add_area_hectares_property_to_feature_collection(roi,geometry_area_column)\n",
    "\n",
    "roi  = roi.select([geometry_area_column,geo_id_column]) ##select only fields of interest\n",
    "\n",
    "roi_alerts_buffer = roi.map(lambda feature: \n",
    "        feature.buffer(local_alerts_buffer_radius,max_error_alert_buff))\n",
    "\n",
    "# if debug: geemap.ee_to_pandas(roi_alerts_buffer)\n",
    "# if debug: geemap.ee_to_pandas(roi)"
   ]
  },
  {
   "cell_type": "markdown",
   "id": "874274c3-15af-4aca-b407-f7683f883878",
   "metadata": {
    "jp-MarkdownHeadingCollapsed": true,
    "tags": []
   },
   "source": [
    "### 3. Compute statistics"
   ]
  },
  {
   "cell_type": "markdown",
   "id": "e7f19d47-119d-4df0-b156-cdc2ab2e3e69",
   "metadata": {},
   "source": [
    "Calculating zonal statistics for continuous data (e.g tree cover) within polygon(s)"
   ]
  },
  {
   "cell_type": "markdown",
   "id": "1ce375a3-ac9a-4fb8-b61f-0604e8c50f30",
   "metadata": {},
   "source": [
    "##### i) Mapping over image collection with reduce regions: creates long format raw stats"
   ]
  },
  {
   "cell_type": "code",
<<<<<<< HEAD
   "execution_count": 70,
=======
   "execution_count": 8,
>>>>>>> d34c49fd
   "id": "2eb541ae-5d09-41a0-9f76-f95de256e2e0",
   "metadata": {
    "tags": []
   },
   "outputs": [],
   "source": [
    "local_buffer_stats_list = list(lookup_gee_datasets[\"dataset_name\"][(lookup_gee_datasets[\"local_buffer\"]==1)])\n",
    "\n",
    "flag_list = list(lookup_gee_datasets[\"dataset_name\"][(lookup_gee_datasets[\"presence_only_flag\"]==1)])\n",
    "\n",
    "country_allocation_stats_only_list = list(lookup_gee_datasets[\"dataset_name\"][(lookup_gee_datasets[\"country_allocation_stats_only\"]==1)])\n",
    "\n",
    "all_dataset_list = list(lookup_gee_datasets[\"dataset_name\"])\n",
    "\n",
    "remove_list = country_allocation_stats_only_list+local_buffer_stats_list\n",
    "\n",
    "normal_poly_stats_list = [i for i in all_dataset_list if i not in remove_list] # remove country stats (as mode only) and remove buffer stats (assuming buffer only - NB this may change)\n",
    "\n",
    "decimal_place_column_list =  [i for i in all_dataset_list if i not in flag_list + country_allocation_stats_only_list]"
   ]
  },
  {
   "cell_type": "code",
<<<<<<< HEAD
   "execution_count": 71,
=======
   "execution_count": 9,
>>>>>>> d34c49fd
   "id": "4b9cbfcd-fc1f-4516-b455-e2d88c4b7461",
   "metadata": {
    "tags": []
   },
   "outputs": [
    {
     "name": "stdout",
     "output_type": "stream",
     "text": [
      "processing stats...\n",
<<<<<<< HEAD
      "Total execution time: 1.3511452674865723 seconds\n"
=======
      "Total execution time: 0.7526593208312988 seconds\n"
>>>>>>> d34c49fd
     ]
    }
   ],
   "source": [
    "# get the start time\n",
    "st = time.time()\n",
    "if debug: print (\"processing stats...\")\n",
    "\n",
    "## reducer choice for zonal statistics\n",
    "reducer_choice = ee.Reducer.sum().combine(  #main stats based on area of pixel\n",
    "  reducer2=ee.Reducer.count(),sharedInputs=True).combine(reducer2=ee.Reducer.mode(), sharedInputs=True) ##mode used for country allocation (majority pixel count on country code raster)\n",
    "\n",
    "# #get stats for roi (except alerts)\n",
    "fc_stats_combined = area_stats.reduceStatsIC(roi,\n",
    "                                  images_IC.filter(ee.Filter.inList(\"system:index\",normal_poly_stats_list)),\n",
    "                                                                  reducer_choice)# all but alerts\n",
    "# #get stat for buffer (alerts only)\n",
    "fc_stats_combined_buffer = area_stats.reduceStatsIC(roi_alerts_buffer,\n",
    "                                                    images_IC.filter(ee.Filter.inList(\"system:index\",local_buffer_stats_list)),\n",
    "                                                    reducer_choice) #alerts only\n",
    "\n",
    "#combine stats from roi and buffer\n",
    "fc_stats_combined_all = fc_stats_combined.merge(fc_stats_combined_buffer) # combining alerts with others into one feature collection\n",
    "\n",
    "# convert to Pandas Dataframe\n",
    "df_combined = geemap.ee_to_pandas(fc_stats_combined_all) # limit of 5000 (unlikely to need more but i have code for it if needed)\n",
    "\n",
    "# export dataframe to csv\n",
    "df_combined.to_csv(path_or_buf=out_file_long,header=True,index=False)\n",
    "\n",
    "# get the execution time\n",
    "elapsed_time = time.time() - st\n",
    "\n",
    "if debug: print ('Total execution time:', elapsed_time, 'seconds')"
   ]
  },
  {
   "cell_type": "markdown",
   "id": "ec10e289-42df-42f4-b576-ef216efe8356",
   "metadata": {},
   "source": [
    "##### ii): Create lookup tables for country allocation\n",
    "Approach is based on raster stats and listing the country for a specific geometry based on which has most overlap\n",
    "\n"
   ]
  },
  {
   "cell_type": "markdown",
   "id": "375629ec-ef13-4c64-9c5c-cbb3563b8d2f",
   "metadata": {
    "tags": []
   },
   "source": [
    "Look up table linking country codes to country names (from GAUL feature collection) is stored here: scripts: create_country_lookup.py"
   ]
  },
  {
   "cell_type": "markdown",
   "id": "93bb09fe-dcf8-4084-95aa-f8c586dfe78d",
   "metadata": {
    "tags": []
   },
   "source": [
    "Make on-the-fly look up table to link country name to geo id based on raster stats\n",
    "- uses rasterised GAUL layer with admin codes as pixel values\n",
    "- for each geo id finds most common value in that geometry (i.e. \"mode\" statistic)"
   ]
  },
  {
   "cell_type": "code",
<<<<<<< HEAD
   "execution_count": 72,
=======
   "execution_count": 10,
>>>>>>> d34c49fd
   "id": "fc8f51bc-be03-4c05-8337-942f06653803",
   "metadata": {
    "tags": []
   },
   "outputs": [],
   "source": [
    "fc_stats_country_codes = area_stats.reduceStatsIC(roi,\n",
    "                                  images_IC.filter(ee.Filter.eq(\"dataset_id\",16)),\n",
    "                                  reducer_choice)# all but alerts\n",
    "\n",
    "df_stats_country_codes = geemap.ee_to_pandas(fc_stats_country_codes) # limit of 5000 (unlikely to need more fpr demo but i have code for it if this happens)\n",
    "\n",
    "lookup_geo_id_to_GAUL_codes = df_stats_country_codes[df_stats_country_codes[\"dataset_name\"]==\"GAUL_boundaries_adm0_code_reproj\"]  #get mode stats for GAUL dataset\n",
    "\n",
    "lookup_geo_id_to_GAUL_codes = lookup_geo_id_to_GAUL_codes[[geo_id_column, 'mode']] # choose only columns needed\n",
    "\n",
    "lookup_geo_id_to_GAUL_codes = lookup_geo_id_to_GAUL_codes.rename(columns={\"mode\":\"ADM0_CODE\"}) # change names for a clean join \n",
    "\n",
    "lookup_geo_id_to_GAUL_country_names = lookup_geo_id_to_GAUL_codes.merge(lookup_country_codes_to_names,on=\"ADM0_CODE\",how=\"inner\").drop(\"ADM0_CODE\",axis=1) # join geo id to the GAUL_lookup_table countaining \"Country_names\"\n",
    "# lookup_geo_id_to_ISO3 = lookup_geo_id_to_GAUL_codes.merge(lookup_country_codes_to_ISO3,on=\"ADM0_CODE\",how=\"inner\").drop(\"ADM0_CODE\",axis=1) # join geo id to the GAUL_lookup_table countaining \"Country_names\"\n"
   ]
  },
  {
   "cell_type": "markdown",
   "id": "4ebb5856-0a96-4399-ab5c-341c84eb3132",
   "metadata": {
    "tags": []
   },
   "source": [
    "##### iii) Reformat results table\n",
    "- long to wide\n",
    "- convert to proportions \n",
    "- set presence only flags\n",
    "- add in country names (using lookup tables) to the final results"
   ]
  },
  {
   "cell_type": "code",
<<<<<<< HEAD
   "execution_count": 73,
=======
   "execution_count": 11,
>>>>>>> d34c49fd
   "id": "98f4b376-8375-4670-8cb0-c9aaf96fa407",
   "metadata": {
    "tags": []
   },
   "outputs": [
    {
     "name": "stdout",
     "output_type": "stream",
     "text": [
      "['GFC_Tree_Cover_2020', 'ESRI_Trees_2020', 'JAXA_Forest_non_forest_2020', 'GLAD_LULC_Stable_Tree_2020', 'TMF_undisturbed_forest_2020', 'Primary_Humid_Tropical_Forest_2020', 'TMF_disturbed_forest_2020', 'TMF_plantation', 'Oil_palm_Descals', 'FDaP_palm_plantations', 'Cocoa_plantations_Kalischek']\n",
      "['Local_RADD_alerts', 'Protected_area', 'Other_Effective_area_based_Conservation_Measure', 'Key_Biodiversity_Area']\n"
     ]
    }
   ],
   "source": [
    "#add proprtion column\n",
    "df_combined[\"percentage\"] = (df_combined[\"sum\"]/df_combined[geometry_area_column])*100\n",
    "\n",
    "#convert to wide format (one row per geo_id)\n",
    "df_wide_format = df_combined.pivot_table(index=[geo_id_column,geometry_area_column],columns=['dataset_name'],values=['percentage'])\n",
    "\n",
    "# # #tidy unwanted headers etc\n",
    "tidy_tables.tidy_dataframe_after_pivot(df_wide_format) #runs in place so no need to assign\n",
    "\n",
    "# convert positive results values to \"True\" for specific columns\n",
    "for column in flag_list: df_wide_format[column]=np.where(df_wide_format[column]>0,\"True\",\"-\")\n",
    "\n",
    "# # tidy output - decimal places\n",
    "for column in flag_list: df_wide_format[decimal_place_column_list]=df_wide_format[decimal_place_column_list].round(decimals=0, out=None).astype(int)\n",
    "\n",
    "df_wide_format=df_wide_format.reset_index()\n",
    "\n",
    "df_wide_format[geometry_area_column]=df_wide_format[geometry_area_column].round(decimals=1, out=None)\n",
    "\n",
    "# #joins country name based on majority overlap with country \n",
    "# if debug: print (columns_list)\n",
    "print(decimal_place_column_list)\n",
    "print(flag_list)\n",
    "\n",
    "df_wide_format = df_wide_format.merge(lookup_geo_id_to_GAUL_country_names,on=geo_id_column)\n"
   ]
  },
  {
   "cell_type": "markdown",
   "id": "31929f1c-b245-4bef-968f-64bdee8ef1ed",
   "metadata": {
    "tags": []
   },
   "source": [
    "##### iv) Further reformatting and exporting\n",
    "- reorder columns\n",
    "- remove underscores in column titles\n",
    "- export to csv"
   ]
  },
  {
   "cell_type": "code",
<<<<<<< HEAD
   "execution_count": 74,
=======
   "execution_count": 12,
>>>>>>> d34c49fd
   "id": "20836916-d664-4334-aa6c-47916823443a",
   "metadata": {
    "tags": []
   },
   "outputs": [
    {
     "data": {
      "text/html": [
       "<div>\n",
       "<style scoped>\n",
       "    .dataframe tbody tr th:only-of-type {\n",
       "        vertical-align: middle;\n",
       "    }\n",
       "\n",
       "    .dataframe tbody tr th {\n",
       "        vertical-align: top;\n",
       "    }\n",
       "\n",
       "    .dataframe thead th {\n",
       "        text-align: right;\n",
       "    }\n",
       "</style>\n",
       "<table border=\"1\" class=\"dataframe\">\n",
       "  <thead>\n",
       "    <tr style=\"text-align: right;\">\n",
       "      <th></th>\n",
       "      <th>Geo id</th>\n",
       "      <th>Shape area hectares</th>\n",
       "      <th>Country</th>\n",
       "      <th>GFC Tree Cover 2020</th>\n",
       "      <th>ESRI Trees 2020</th>\n",
       "      <th>JAXA Forest non forest 2020</th>\n",
       "      <th>GLAD LULC Stable Tree 2020</th>\n",
       "      <th>TMF undisturbed forest 2020</th>\n",
       "      <th>Primary Humid Tropical Forest 2020</th>\n",
       "      <th>TMF disturbed forest 2020</th>\n",
       "      <th>Local RADD alerts</th>\n",
       "      <th>TMF plantation</th>\n",
       "      <th>Oil palm Descals</th>\n",
       "      <th>FDaP palm plantations</th>\n",
       "      <th>Cocoa plantations Kalischek</th>\n",
       "      <th>Protected area</th>\n",
       "      <th>Other Effective area based Conservation Measure</th>\n",
       "      <th>Key Biodiversity Area</th>\n",
       "    </tr>\n",
       "  </thead>\n",
       "  <tbody>\n",
       "    <tr>\n",
       "      <th>0</th>\n",
       "      <td>0520cfac98fbc1bd7952b1c07a9f6983b83625722b6f66...</td>\n",
       "      <td>8.3</td>\n",
       "      <td>Côte d'Ivoire</td>\n",
       "      <td>62</td>\n",
       "      <td>100</td>\n",
       "      <td>95</td>\n",
       "      <td>64</td>\n",
       "      <td>0</td>\n",
       "      <td>0</td>\n",
       "      <td>10</td>\n",
       "      <td>True</td>\n",
       "      <td>0</td>\n",
       "      <td>0</td>\n",
       "      <td>0</td>\n",
       "      <td>0</td>\n",
       "      <td>True</td>\n",
       "      <td>-</td>\n",
       "      <td>True</td>\n",
       "    </tr>\n",
       "    <tr>\n",
       "      <th>1</th>\n",
       "      <td>1a41a309ae2387f36a604c9a6c81887e64357a7f61d228...</td>\n",
       "      <td>2.0</td>\n",
       "      <td>Indonesia</td>\n",
       "      <td>0</td>\n",
       "      <td>100</td>\n",
       "      <td>85</td>\n",
       "      <td>99</td>\n",
       "      <td>0</td>\n",
       "      <td>0</td>\n",
       "      <td>13</td>\n",
       "      <td>-</td>\n",
       "      <td>0</td>\n",
       "      <td>0</td>\n",
       "      <td>4</td>\n",
       "      <td>0</td>\n",
       "      <td>-</td>\n",
       "      <td>-</td>\n",
       "      <td>-</td>\n",
       "    </tr>\n",
       "    <tr>\n",
       "      <th>2</th>\n",
       "      <td>1a4472dc40700ef33f931863f58d444f243d6441861667...</td>\n",
       "      <td>12.8</td>\n",
       "      <td>Indonesia</td>\n",
       "      <td>83</td>\n",
       "      <td>100</td>\n",
       "      <td>100</td>\n",
       "      <td>99</td>\n",
       "      <td>60</td>\n",
       "      <td>0</td>\n",
       "      <td>39</td>\n",
       "      <td>-</td>\n",
       "      <td>0</td>\n",
       "      <td>0</td>\n",
       "      <td>68</td>\n",
       "      <td>0</td>\n",
       "      <td>-</td>\n",
       "      <td>-</td>\n",
       "      <td>-</td>\n",
       "    </tr>\n",
       "    <tr>\n",
       "      <th>3</th>\n",
       "      <td>88bec54ad04804f5b1fafbc131266640a129be2840fa67...</td>\n",
       "      <td>1.9</td>\n",
       "      <td>Ghana</td>\n",
       "      <td>20</td>\n",
       "      <td>100</td>\n",
       "      <td>100</td>\n",
       "      <td>88</td>\n",
       "      <td>0</td>\n",
       "      <td>0</td>\n",
       "      <td>34</td>\n",
       "      <td>-</td>\n",
       "      <td>0</td>\n",
       "      <td>0</td>\n",
       "      <td>0</td>\n",
       "      <td>0</td>\n",
       "      <td>-</td>\n",
       "      <td>-</td>\n",
       "      <td>-</td>\n",
       "    </tr>\n",
       "    <tr>\n",
       "      <th>4</th>\n",
       "      <td>8e2accea7ddbb84b7f6001e00bcb60f57f563c80633b53...</td>\n",
       "      <td>21.0</td>\n",
       "      <td>Indonesia</td>\n",
       "      <td>53</td>\n",
       "      <td>100</td>\n",
       "      <td>96</td>\n",
       "      <td>98</td>\n",
       "      <td>31</td>\n",
       "      <td>0</td>\n",
       "      <td>67</td>\n",
       "      <td>-</td>\n",
       "      <td>0</td>\n",
       "      <td>0</td>\n",
       "      <td>51</td>\n",
       "      <td>0</td>\n",
       "      <td>-</td>\n",
       "      <td>-</td>\n",
       "      <td>-</td>\n",
       "    </tr>\n",
       "    <tr>\n",
       "      <th>5</th>\n",
       "      <td>97408ef7bdac487e4a42e4abf20492b786310889fd4b04...</td>\n",
       "      <td>16.7</td>\n",
       "      <td>Ghana</td>\n",
       "      <td>100</td>\n",
       "      <td>100</td>\n",
       "      <td>100</td>\n",
       "      <td>89</td>\n",
       "      <td>95</td>\n",
       "      <td>87</td>\n",
       "      <td>5</td>\n",
       "      <td>True</td>\n",
       "      <td>0</td>\n",
       "      <td>0</td>\n",
       "      <td>0</td>\n",
       "      <td>0</td>\n",
       "      <td>True</td>\n",
       "      <td>-</td>\n",
       "      <td>-</td>\n",
       "    </tr>\n",
       "    <tr>\n",
       "      <th>6</th>\n",
       "      <td>b7c15efb6e3c63fcfe649a2d994973a6f5caa844f720f0...</td>\n",
       "      <td>3.8</td>\n",
       "      <td>Côte d'Ivoire</td>\n",
       "      <td>70</td>\n",
       "      <td>100</td>\n",
       "      <td>99</td>\n",
       "      <td>90</td>\n",
       "      <td>0</td>\n",
       "      <td>0</td>\n",
       "      <td>74</td>\n",
       "      <td>-</td>\n",
       "      <td>0</td>\n",
       "      <td>0</td>\n",
       "      <td>0</td>\n",
       "      <td>0</td>\n",
       "      <td>-</td>\n",
       "      <td>-</td>\n",
       "      <td>-</td>\n",
       "    </tr>\n",
       "    <tr>\n",
       "      <th>7</th>\n",
       "      <td>b84f55de2b7f3c77d1cbeb8b026a1b29be42d8b08d9205...</td>\n",
       "      <td>2.0</td>\n",
       "      <td>Côte d'Ivoire</td>\n",
       "      <td>78</td>\n",
       "      <td>100</td>\n",
       "      <td>73</td>\n",
       "      <td>55</td>\n",
       "      <td>0</td>\n",
       "      <td>0</td>\n",
       "      <td>23</td>\n",
       "      <td>True</td>\n",
       "      <td>0</td>\n",
       "      <td>0</td>\n",
       "      <td>0</td>\n",
       "      <td>73</td>\n",
       "      <td>True</td>\n",
       "      <td>-</td>\n",
       "      <td>-</td>\n",
       "    </tr>\n",
       "    <tr>\n",
       "      <th>8</th>\n",
       "      <td>c288d6c94efa9011c0e3452af9f7fa0941661377030e10...</td>\n",
       "      <td>31.4</td>\n",
       "      <td>Indonesia</td>\n",
       "      <td>0</td>\n",
       "      <td>6</td>\n",
       "      <td>5</td>\n",
       "      <td>83</td>\n",
       "      <td>0</td>\n",
       "      <td>0</td>\n",
       "      <td>0</td>\n",
       "      <td>-</td>\n",
       "      <td>100</td>\n",
       "      <td>98</td>\n",
       "      <td>82</td>\n",
       "      <td>0</td>\n",
       "      <td>-</td>\n",
       "      <td>-</td>\n",
       "      <td>-</td>\n",
       "    </tr>\n",
       "    <tr>\n",
       "      <th>9</th>\n",
       "      <td>ef2f7c46fbe4fc892fdb81f9a31c9c507b9f1e45485042...</td>\n",
       "      <td>4.2</td>\n",
       "      <td>Ghana</td>\n",
       "      <td>35</td>\n",
       "      <td>100</td>\n",
       "      <td>99</td>\n",
       "      <td>63</td>\n",
       "      <td>5</td>\n",
       "      <td>0</td>\n",
       "      <td>83</td>\n",
       "      <td>-</td>\n",
       "      <td>0</td>\n",
       "      <td>0</td>\n",
       "      <td>0</td>\n",
       "      <td>0</td>\n",
       "      <td>-</td>\n",
       "      <td>-</td>\n",
       "      <td>-</td>\n",
       "    </tr>\n",
       "    <tr>\n",
       "      <th>10</th>\n",
       "      <td>fa2aff0d60cf1bc0e1f1dd4b91daf932940c31c021ca1b...</td>\n",
       "      <td>3.6</td>\n",
       "      <td>Côte d'Ivoire</td>\n",
       "      <td>44</td>\n",
       "      <td>100</td>\n",
       "      <td>99</td>\n",
       "      <td>99</td>\n",
       "      <td>0</td>\n",
       "      <td>0</td>\n",
       "      <td>6</td>\n",
       "      <td>-</td>\n",
       "      <td>0</td>\n",
       "      <td>0</td>\n",
       "      <td>0</td>\n",
       "      <td>0</td>\n",
       "      <td>-</td>\n",
       "      <td>-</td>\n",
       "      <td>-</td>\n",
       "    </tr>\n",
       "  </tbody>\n",
       "</table>\n",
       "</div>"
      ],
      "text/plain": [
       "                                               Geo id  Shape area hectares  \\\n",
       "0   0520cfac98fbc1bd7952b1c07a9f6983b83625722b6f66...                  8.3   \n",
       "1   1a41a309ae2387f36a604c9a6c81887e64357a7f61d228...                  2.0   \n",
       "2   1a4472dc40700ef33f931863f58d444f243d6441861667...                 12.8   \n",
       "3   88bec54ad04804f5b1fafbc131266640a129be2840fa67...                  1.9   \n",
       "4   8e2accea7ddbb84b7f6001e00bcb60f57f563c80633b53...                 21.0   \n",
       "5   97408ef7bdac487e4a42e4abf20492b786310889fd4b04...                 16.7   \n",
       "6   b7c15efb6e3c63fcfe649a2d994973a6f5caa844f720f0...                  3.8   \n",
       "7   b84f55de2b7f3c77d1cbeb8b026a1b29be42d8b08d9205...                  2.0   \n",
       "8   c288d6c94efa9011c0e3452af9f7fa0941661377030e10...                 31.4   \n",
       "9   ef2f7c46fbe4fc892fdb81f9a31c9c507b9f1e45485042...                  4.2   \n",
       "10  fa2aff0d60cf1bc0e1f1dd4b91daf932940c31c021ca1b...                  3.6   \n",
       "\n",
       "          Country  GFC Tree Cover 2020  ESRI Trees 2020  \\\n",
       "0   Côte d'Ivoire                   62              100   \n",
       "1       Indonesia                    0              100   \n",
       "2       Indonesia                   83              100   \n",
       "3           Ghana                   20              100   \n",
       "4       Indonesia                   53              100   \n",
       "5           Ghana                  100              100   \n",
       "6   Côte d'Ivoire                   70              100   \n",
       "7   Côte d'Ivoire                   78              100   \n",
       "8       Indonesia                    0                6   \n",
       "9           Ghana                   35              100   \n",
       "10  Côte d'Ivoire                   44              100   \n",
       "\n",
       "    JAXA Forest non forest 2020  GLAD LULC Stable Tree 2020  \\\n",
       "0                            95                          64   \n",
       "1                            85                          99   \n",
       "2                           100                          99   \n",
       "3                           100                          88   \n",
       "4                            96                          98   \n",
       "5                           100                          89   \n",
       "6                            99                          90   \n",
       "7                            73                          55   \n",
       "8                             5                          83   \n",
       "9                            99                          63   \n",
       "10                           99                          99   \n",
       "\n",
       "    TMF undisturbed forest 2020  Primary Humid Tropical Forest 2020  \\\n",
       "0                             0                                   0   \n",
       "1                             0                                   0   \n",
       "2                            60                                   0   \n",
       "3                             0                                   0   \n",
       "4                            31                                   0   \n",
       "5                            95                                  87   \n",
       "6                             0                                   0   \n",
       "7                             0                                   0   \n",
       "8                             0                                   0   \n",
       "9                             5                                   0   \n",
       "10                            0                                   0   \n",
       "\n",
       "    TMF disturbed forest 2020 Local RADD alerts  TMF plantation  \\\n",
       "0                          10              True               0   \n",
       "1                          13                 -               0   \n",
       "2                          39                 -               0   \n",
       "3                          34                 -               0   \n",
       "4                          67                 -               0   \n",
       "5                           5              True               0   \n",
       "6                          74                 -               0   \n",
       "7                          23              True               0   \n",
       "8                           0                 -             100   \n",
       "9                          83                 -               0   \n",
       "10                          6                 -               0   \n",
       "\n",
       "    Oil palm Descals  FDaP palm plantations  Cocoa plantations Kalischek  \\\n",
       "0                  0                      0                            0   \n",
       "1                  0                      4                            0   \n",
       "2                  0                     68                            0   \n",
       "3                  0                      0                            0   \n",
       "4                  0                     51                            0   \n",
       "5                  0                      0                            0   \n",
       "6                  0                      0                            0   \n",
       "7                  0                      0                           73   \n",
       "8                 98                     82                            0   \n",
       "9                  0                      0                            0   \n",
       "10                 0                      0                            0   \n",
       "\n",
       "   Protected area Other Effective area based Conservation Measure  \\\n",
       "0            True                                               -   \n",
       "1               -                                               -   \n",
       "2               -                                               -   \n",
       "3               -                                               -   \n",
       "4               -                                               -   \n",
       "5            True                                               -   \n",
       "6               -                                               -   \n",
       "7            True                                               -   \n",
       "8               -                                               -   \n",
       "9               -                                               -   \n",
       "10              -                                               -   \n",
       "\n",
       "   Key Biodiversity Area  \n",
       "0                   True  \n",
       "1                      -  \n",
       "2                      -  \n",
       "3                      -  \n",
       "4                      -  \n",
       "5                      -  \n",
       "6                      -  \n",
       "7                      -  \n",
       "8                      -  \n",
       "9                      -  \n",
       "10                     -  "
      ]
     },
     "execution_count": 74,
     "metadata": {},
     "output_type": "execute_result"
    }
   ],
   "source": [
    "# reorder columns using list \n",
    "ordered_dataset_df= lookup_gee_datasets.sort_values(by=['datasets_order'])\n",
    "\n",
    "column_order_list = list(ordered_dataset_df[\"dataset_name\"])\n",
    "                         \n",
    "column_order_list.insert(0,geo_id_column) # add in the \"geo_id\" column into to datasets list\n",
    "\n",
    "column_order_list.insert(1,geometry_area_column)# add in to list the geometry area column\n",
    "\n",
    "column_order_list.remove(\"GAUL_boundaries_adm0_code_reproj\") # remove old column with \"mode\" values (not now relevant as have country names)\n",
    "\n",
    "column_order_list.insert(2,\"Country\")# add in to list the new column with country names\n",
    "\n",
    "df_wide_format= df_wide_format.reindex(columns=column_order_list) # reorder by list\n",
    "\n",
    "df_wide_format[\"Country\"]=np.where(df_wide_format[\"Country\"]==\"C�te d'Ivoire\",\"Côte d'Ivoire\",df_wide_format[\"Country\"])# TEMP fix on characters (encoding issues)\n",
    "df_wide_format[\"Country\"]=np.where(df_wide_format[\"Country\"]==\"R�union\",\"Réunion\",df_wide_format[\"Country\"])# TEMP fix on characters (encoding issues)\n",
    "\n",
    "# remove underscores in columns\n",
    "df_wide_format.columns = df_wide_format.columns.str.replace('_', ' ')\n",
    "\n",
    "# #export wide format csv\n",
    "df_wide_format.to_csv(path_or_buf=out_file_wide,header=True)\n",
    "\n",
    "# if debug: print (\"output csv: \", out_file_wide)\n",
    "\n",
    "#checks\n",
    "if debug: flag_list\n",
    "# if debug: print (columns_list)\n",
    "\n",
    "# df_wide_format"
   ]
  },
  {
   "cell_type": "markdown",
   "id": "ae23af17-5286-4578-afad-413f7f0d0d1f",
   "metadata": {
    "tags": []
   },
   "source": [
    "### 4. Convert to CEO input"
   ]
  },
  {
   "cell_type": "code",
<<<<<<< HEAD
   "execution_count": 75,
=======
   "execution_count": 13,
>>>>>>> d34c49fd
   "id": "fdb205c0-8908-4c7b-8447-014608635713",
   "metadata": {
    "tags": []
   },
   "outputs": [],
   "source": [
    "df = pd.merge(geemap.ee_to_geopandas(roi), \n",
    "              df_wide_format, \n",
    "              left_on='Geo_id', \n",
    "              right_on='Geo id', \n",
    "              how='inner')"
   ]
  },
  {
   "cell_type": "code",
<<<<<<< HEAD
   "execution_count": 76,
=======
   "execution_count": 14,
>>>>>>> d34c49fd
   "id": "7c3aae13-d73b-4cda-a33d-732f584d1563",
   "metadata": {
    "tags": []
   },
   "outputs": [],
   "source": [
    "df[\"PLOTID\"] = df.index +1\n",
    "df.set_index(\"PLOTID\", inplace = True)"
   ]
  },
  {
   "cell_type": "code",
<<<<<<< HEAD
   "execution_count": 77,
=======
   "execution_count": 15,
>>>>>>> d34c49fd
   "id": "efa92651-7100-42ec-b0f8-238d6359612a",
   "metadata": {
    "tags": []
   },
   "outputs": [],
   "source": [
    "ceo_cols = df_wide_format.columns"
   ]
  },
  {
   "cell_type": "code",
<<<<<<< HEAD
   "execution_count": 78,
=======
   "execution_count": 16,
>>>>>>> d34c49fd
   "id": "3175a037-6336-4e7b-9017-e2d725c7546f",
   "metadata": {
    "tags": []
   },
   "outputs": [],
   "source": [
    "gdf = gpd.GeoDataFrame(df[ceo_cols],\n",
    "                       geometry=df.geometry,\n",
    "                       crs=\"EPSG:4326\")"
   ]
  },
  {
   "cell_type": "code",
<<<<<<< HEAD
   "execution_count": 79,
=======
   "execution_count": 17,
>>>>>>> d34c49fd
   "id": "2b8f69c4-48cc-4516-90e5-81bb10f56ed1",
   "metadata": {
    "tags": []
   },
   "outputs": [],
   "source": [
    "gdf.columns = [\"geoid\",\"pol_area\",\"country\",\"gfc_2020\",\"esri_2020\",\"jaxa_fnf\",\n",
    "               \"glad_lulc\",\"tmf_undist\",\"glad_prim\",\"tmf_dist\",\"radd\",\"tmf_plant\",\"palm_desc\",\"palm_fdap\",\"cocoa_eth\",\"wdpa\",\"oecm\",\"biodiv\",\"geometry\"]"
   ]
  },
  {
   "cell_type": "code",
<<<<<<< HEAD
   "execution_count": 81,
=======
   "execution_count": 19,
>>>>>>> d34c49fd
   "id": "884e2fa3-a0f2-4bd1-a61b-b9474a60f380",
   "metadata": {
    "tags": []
   },
   "outputs": [],
   "source": [
    "# using dictionary to convert specific columns\n",
<<<<<<< HEAD
    "convert_dict = {\"pol_area\": int,\n",
=======
    "convert_dict = {\"geoid\": object,\n",
>>>>>>> d34c49fd
    "                \"gfc_2020\": int,\n",
    "                \"esri_2020\": int,\n",
    "                \"jaxa_fnf\": int,\n",
    "                \"glad_lulc\": int,\n",
    "                \"tmf_undist\": int,\n",
    "                \"glad_prim\": int,\n",
    "                \"tmf_dist\": int,\n",
    "                \"radd\": object,\n",
    "                \"tmf_plant\": int,\n",
    "                \"palm_desc\": int,\n",
    "                \"palm_fdap\": int,\n",
    "                \"cocoa_eth\": int,\n",
    "                \"wdpa\":object,\n",
    "                \"oecm\": object,\n",
    "                \"biodiv\": object\n",
    "                }\n",
    "        \n",
    "gdf = gdf.astype(convert_dict)\n",
    "#print(gdf.dtypes)"
   ]
  },
  {
   "cell_type": "code",
   "execution_count": 27,
   "id": "15e1fa93-aef9-495a-8a93-f03836c5ff0b",
   "metadata": {
    "tags": []
   },
   "outputs": [],
   "source": [
    "gdf.to_file(\"test_ceo_all.shp\")"
   ]
  },
  {
   "cell_type": "markdown",
   "id": "e3b512b0-f24b-4554-9d0b-8d34929804cd",
   "metadata": {
    "tags": []
   },
   "source": [
    "### 5. Create Map \n",
    "\n",
    "##### Loop through image collection and loads layers to be added to the map\n"
   ]
  },
  {
   "cell_type": "code",
<<<<<<< HEAD
   "execution_count": 82,
=======
   "execution_count": 20,
>>>>>>> d34c49fd
   "id": "4ccdb011-65b4-4e06-9ce9-f30409841daa",
   "metadata": {
    "tags": []
   },
   "outputs": [],
   "source": [
    "images_IC = images_IC.sort(\"dataset_id\").filter(ee.Filter.neq(\"system:index\",\"GAUL_boundaries_adm0_code_reproj\"))"
   ]
  },
  {
   "cell_type": "code",
<<<<<<< HEAD
   "execution_count": 83,
=======
   "execution_count": 21,
>>>>>>> d34c49fd
   "id": "5cc82d7d-94aa-4e41-b321-c8d9daf43a95",
   "metadata": {
    "tags": []
   },
   "outputs": [
    {
     "name": "stdout",
     "output_type": "stream",
     "text": [
      "adding image 0 - GFC_Tree_Cover_2020\n",
      "adding image 1 - ESRI_Trees_2020\n",
      "adding image 2 - JAXA_Forest_non_forest_2020\n",
      "adding image 3 - GLAD_LULC_Stable_Tree_2020\n",
      "adding image 4 - TMF_undisturbed_forest_2020\n",
      "adding image 5 - Primary_Humid_Tropical_Forest_2020\n",
      "adding image 6 - TMF_disturbed_forest_2020\n",
      "adding image 7 - Local_RADD_alerts\n",
      "adding image 8 - TMF_plantation\n",
      "adding image 9 - Oil_palm_Descals\n",
      "adding image 10 - FDaP_palm_plantations\n",
      "adding image 11 - Cocoa_plantations_Kalischek\n",
      "adding image 12 - Protected_area\n",
      "adding image 13 - Other_Effective_area_based_Conservation_Measure\n",
      "adding image 14 - Key_Biodiversity_Area\n",
      "All layers added\n"
     ]
    }
   ],
   "source": [
    "Map = geemap.Map()\n",
    "visParams =  {'min': 0,'max': 1,'palette':['White','Green']}\n",
    "\n",
    "sc = Sidecar(title='Check Plots')\n",
    "with sc:display(Map)\n",
    "\n",
    "for i in range(images_IC.size().getInfo()):\n",
    "    \n",
    "    image_new = ee.Image(images_IC.toList(100,0).get(i))\n",
    "    \n",
    "    dataset_name = image_new.get(\"system:index\").getInfo()\n",
    "    \n",
    "    if debug: print (\"adding image\",i,\"-\",dataset_name)\n",
    "    Map.addLayer(image_new.gt(0).unmask(),visParams,dataset_name,0,1)\n",
    "    \n",
    "    \n",
    "Map.addLayer(roi,{},'roi ',1,1)\n",
    "# Map.addLayer(roi_alerts_buffer,{},'roi buffer zone')\n",
    "\n",
    "if debug: print (\"All layers added\")    "
   ]
  },
  {
   "cell_type": "markdown",
   "id": "15d8f97f-dcca-47ec-a567-9a2aacef2cc3",
   "metadata": {
    "tags": []
   },
   "source": [
    "### 6. Zoom on polygon"
   ]
  },
  {
   "cell_type": "markdown",
   "id": "440a5615-0482-49a7-946e-3c99dff6f2a7",
   "metadata": {
    "tags": []
   },
   "source": [
    "##### Show on map and zoom to a specific feature based on index number in feature collection\n",
    " Layers visibility off by default - toggle on in top right corner"
   ]
  },
  {
   "cell_type": "code",
<<<<<<< HEAD
   "execution_count": 84,
=======
   "execution_count": 29,
>>>>>>> d34c49fd
   "id": "cdc3dfb2-91fc-4e78-a49e-85c7294c794c",
   "metadata": {
    "tags": []
   },
   "outputs": [
    {
     "name": "stdout",
     "output_type": "stream",
     "text": [
      "Geo_id c288d6c94efa9011c0e3452af9f7fa0941661377030e10d29c68764617f9816d\n"
     ]
    }
   ],
   "source": [
    "# number/index from list of ROI features - the selected feature is shown on the map. e.g., choose 0 for first in the list \n",
    "plotid =8\n",
    "\n",
    "#choose how close to zoom to chosen polygon (1-24, where 24 is fully zoomed in) \n",
    "zoom_level = 16 \n",
    "\n",
    "single_feature_id = roi.aggregate_array(geo_id_column).get(plotid-1).getInfo()\n",
    "if debug: print (geo_id_column,single_feature_id)\n",
    "single_feature = ee.Feature(roi.filter(ee.Filter.eq(geo_id_column,single_feature_id)).first())\n",
    "\n",
    "Map.centerObject(single_feature,zoom_level)\n",
    "    \n",
    "#Map"
   ]
  },
  {
   "cell_type": "markdown",
   "id": "863cc8aa-0ef6-4b42-8f86-eb63c7e78a2a",
   "metadata": {
    "tags": []
   },
   "source": [
    "### 7. Display table"
   ]
  },
  {
   "cell_type": "code",
<<<<<<< HEAD
   "execution_count": 85,
=======
   "execution_count": 23,
>>>>>>> d34c49fd
   "id": "31a052ec-541a-4f8d-be61-1da84b5d4851",
   "metadata": {
    "tags": []
   },
   "outputs": [
    {
     "data": {
      "text/html": [
       "<div>\n",
       "<style scoped>\n",
       "    .dataframe tbody tr th:only-of-type {\n",
       "        vertical-align: middle;\n",
       "    }\n",
       "\n",
       "    .dataframe tbody tr th {\n",
       "        vertical-align: top;\n",
       "    }\n",
       "\n",
       "    .dataframe thead th {\n",
       "        text-align: right;\n",
       "    }\n",
       "</style>\n",
       "<table border=\"1\" class=\"dataframe\">\n",
       "  <thead>\n",
       "    <tr style=\"text-align: right;\">\n",
       "      <th></th>\n",
       "      <th>Geo id</th>\n",
       "      <th>Shape area hectares</th>\n",
       "      <th>Country</th>\n",
       "      <th>GFC Tree Cover 2020</th>\n",
       "      <th>ESRI Trees 2020</th>\n",
       "      <th>JAXA Forest non forest 2020</th>\n",
       "      <th>GLAD LULC Stable Tree 2020</th>\n",
       "      <th>TMF undisturbed forest 2020</th>\n",
       "      <th>Primary Humid Tropical Forest 2020</th>\n",
       "      <th>TMF disturbed forest 2020</th>\n",
       "      <th>Local RADD alerts</th>\n",
       "      <th>TMF plantation</th>\n",
       "      <th>Oil palm Descals</th>\n",
       "      <th>FDaP palm plantations</th>\n",
       "      <th>Cocoa plantations Kalischek</th>\n",
       "      <th>Protected area</th>\n",
       "      <th>Other Effective area based Conservation Measure</th>\n",
       "      <th>Key Biodiversity Area</th>\n",
       "    </tr>\n",
       "    <tr>\n",
       "      <th>PLOTID</th>\n",
       "      <th></th>\n",
       "      <th></th>\n",
       "      <th></th>\n",
       "      <th></th>\n",
       "      <th></th>\n",
       "      <th></th>\n",
       "      <th></th>\n",
       "      <th></th>\n",
       "      <th></th>\n",
       "      <th></th>\n",
       "      <th></th>\n",
       "      <th></th>\n",
       "      <th></th>\n",
       "      <th></th>\n",
       "      <th></th>\n",
       "      <th></th>\n",
       "      <th></th>\n",
       "      <th></th>\n",
       "    </tr>\n",
       "  </thead>\n",
       "  <tbody>\n",
       "    <tr>\n",
       "      <th>1</th>\n",
       "      <td>0520cfac98fbc1bd7952b1c07a9f6983b83625722b6f66...</td>\n",
       "      <td>8.3</td>\n",
       "      <td>Côte d'Ivoire</td>\n",
       "      <td>62</td>\n",
       "      <td>100</td>\n",
       "      <td>95</td>\n",
       "      <td>64</td>\n",
       "      <td>0</td>\n",
       "      <td>0</td>\n",
       "      <td>10</td>\n",
       "      <td>True</td>\n",
       "      <td>0</td>\n",
       "      <td>0</td>\n",
       "      <td>0</td>\n",
       "      <td>0</td>\n",
       "      <td>True</td>\n",
       "      <td>-</td>\n",
       "      <td>True</td>\n",
       "    </tr>\n",
       "    <tr>\n",
       "      <th>2</th>\n",
       "      <td>b84f55de2b7f3c77d1cbeb8b026a1b29be42d8b08d9205...</td>\n",
       "      <td>2.0</td>\n",
       "      <td>Côte d'Ivoire</td>\n",
       "      <td>78</td>\n",
       "      <td>100</td>\n",
       "      <td>73</td>\n",
       "      <td>55</td>\n",
       "      <td>0</td>\n",
       "      <td>0</td>\n",
       "      <td>23</td>\n",
       "      <td>True</td>\n",
       "      <td>0</td>\n",
       "      <td>0</td>\n",
       "      <td>0</td>\n",
       "      <td>73</td>\n",
       "      <td>True</td>\n",
       "      <td>-</td>\n",
       "      <td>-</td>\n",
       "    </tr>\n",
       "    <tr>\n",
       "      <th>3</th>\n",
       "      <td>b7c15efb6e3c63fcfe649a2d994973a6f5caa844f720f0...</td>\n",
       "      <td>3.8</td>\n",
       "      <td>Côte d'Ivoire</td>\n",
       "      <td>70</td>\n",
       "      <td>100</td>\n",
       "      <td>99</td>\n",
       "      <td>90</td>\n",
       "      <td>0</td>\n",
       "      <td>0</td>\n",
       "      <td>74</td>\n",
       "      <td>-</td>\n",
       "      <td>0</td>\n",
       "      <td>0</td>\n",
       "      <td>0</td>\n",
       "      <td>0</td>\n",
       "      <td>-</td>\n",
       "      <td>-</td>\n",
       "      <td>-</td>\n",
       "    </tr>\n",
       "    <tr>\n",
       "      <th>4</th>\n",
       "      <td>fa2aff0d60cf1bc0e1f1dd4b91daf932940c31c021ca1b...</td>\n",
       "      <td>3.6</td>\n",
       "      <td>Côte d'Ivoire</td>\n",
       "      <td>44</td>\n",
       "      <td>100</td>\n",
       "      <td>99</td>\n",
       "      <td>99</td>\n",
       "      <td>0</td>\n",
       "      <td>0</td>\n",
       "      <td>6</td>\n",
       "      <td>-</td>\n",
       "      <td>0</td>\n",
       "      <td>0</td>\n",
       "      <td>0</td>\n",
       "      <td>0</td>\n",
       "      <td>-</td>\n",
       "      <td>-</td>\n",
       "      <td>-</td>\n",
       "    </tr>\n",
       "    <tr>\n",
       "      <th>5</th>\n",
       "      <td>88bec54ad04804f5b1fafbc131266640a129be2840fa67...</td>\n",
       "      <td>1.9</td>\n",
       "      <td>Ghana</td>\n",
       "      <td>20</td>\n",
       "      <td>100</td>\n",
       "      <td>100</td>\n",
       "      <td>88</td>\n",
       "      <td>0</td>\n",
       "      <td>0</td>\n",
       "      <td>34</td>\n",
       "      <td>-</td>\n",
       "      <td>0</td>\n",
       "      <td>0</td>\n",
       "      <td>0</td>\n",
       "      <td>0</td>\n",
       "      <td>-</td>\n",
       "      <td>-</td>\n",
       "      <td>-</td>\n",
       "    </tr>\n",
       "    <tr>\n",
       "      <th>6</th>\n",
       "      <td>ef2f7c46fbe4fc892fdb81f9a31c9c507b9f1e45485042...</td>\n",
       "      <td>4.2</td>\n",
       "      <td>Ghana</td>\n",
       "      <td>35</td>\n",
       "      <td>100</td>\n",
       "      <td>99</td>\n",
       "      <td>63</td>\n",
       "      <td>5</td>\n",
       "      <td>0</td>\n",
       "      <td>83</td>\n",
       "      <td>-</td>\n",
       "      <td>0</td>\n",
       "      <td>0</td>\n",
       "      <td>0</td>\n",
       "      <td>0</td>\n",
       "      <td>-</td>\n",
       "      <td>-</td>\n",
       "      <td>-</td>\n",
       "    </tr>\n",
       "    <tr>\n",
       "      <th>7</th>\n",
       "      <td>97408ef7bdac487e4a42e4abf20492b786310889fd4b04...</td>\n",
       "      <td>16.7</td>\n",
       "      <td>Ghana</td>\n",
       "      <td>100</td>\n",
       "      <td>100</td>\n",
       "      <td>100</td>\n",
       "      <td>89</td>\n",
       "      <td>95</td>\n",
       "      <td>87</td>\n",
       "      <td>5</td>\n",
       "      <td>True</td>\n",
       "      <td>0</td>\n",
       "      <td>0</td>\n",
       "      <td>0</td>\n",
       "      <td>0</td>\n",
       "      <td>True</td>\n",
       "      <td>-</td>\n",
       "      <td>-</td>\n",
       "    </tr>\n",
       "    <tr>\n",
       "      <th>8</th>\n",
       "      <td>c288d6c94efa9011c0e3452af9f7fa0941661377030e10...</td>\n",
       "      <td>31.4</td>\n",
       "      <td>Indonesia</td>\n",
       "      <td>0</td>\n",
       "      <td>6</td>\n",
       "      <td>5</td>\n",
       "      <td>83</td>\n",
       "      <td>0</td>\n",
       "      <td>0</td>\n",
       "      <td>0</td>\n",
       "      <td>-</td>\n",
       "      <td>100</td>\n",
       "      <td>98</td>\n",
       "      <td>82</td>\n",
       "      <td>0</td>\n",
       "      <td>-</td>\n",
       "      <td>-</td>\n",
       "      <td>-</td>\n",
       "    </tr>\n",
       "    <tr>\n",
       "      <th>9</th>\n",
       "      <td>1a41a309ae2387f36a604c9a6c81887e64357a7f61d228...</td>\n",
       "      <td>2.0</td>\n",
       "      <td>Indonesia</td>\n",
       "      <td>0</td>\n",
       "      <td>100</td>\n",
       "      <td>85</td>\n",
       "      <td>99</td>\n",
       "      <td>0</td>\n",
       "      <td>0</td>\n",
       "      <td>13</td>\n",
       "      <td>-</td>\n",
       "      <td>0</td>\n",
       "      <td>0</td>\n",
       "      <td>4</td>\n",
       "      <td>0</td>\n",
       "      <td>-</td>\n",
       "      <td>-</td>\n",
       "      <td>-</td>\n",
       "    </tr>\n",
       "    <tr>\n",
       "      <th>10</th>\n",
       "      <td>1a4472dc40700ef33f931863f58d444f243d6441861667...</td>\n",
       "      <td>12.8</td>\n",
       "      <td>Indonesia</td>\n",
       "      <td>83</td>\n",
       "      <td>100</td>\n",
       "      <td>100</td>\n",
       "      <td>99</td>\n",
       "      <td>60</td>\n",
       "      <td>0</td>\n",
       "      <td>39</td>\n",
       "      <td>-</td>\n",
       "      <td>0</td>\n",
       "      <td>0</td>\n",
       "      <td>68</td>\n",
       "      <td>0</td>\n",
       "      <td>-</td>\n",
       "      <td>-</td>\n",
       "      <td>-</td>\n",
       "    </tr>\n",
       "    <tr>\n",
       "      <th>11</th>\n",
       "      <td>8e2accea7ddbb84b7f6001e00bcb60f57f563c80633b53...</td>\n",
       "      <td>21.0</td>\n",
       "      <td>Indonesia</td>\n",
       "      <td>53</td>\n",
       "      <td>100</td>\n",
       "      <td>96</td>\n",
       "      <td>98</td>\n",
       "      <td>31</td>\n",
       "      <td>0</td>\n",
       "      <td>67</td>\n",
       "      <td>-</td>\n",
       "      <td>0</td>\n",
       "      <td>0</td>\n",
       "      <td>51</td>\n",
       "      <td>0</td>\n",
       "      <td>-</td>\n",
       "      <td>-</td>\n",
       "      <td>-</td>\n",
       "    </tr>\n",
       "  </tbody>\n",
       "</table>\n",
       "</div>"
      ],
      "text/plain": [
       "                                                   Geo id  \\\n",
       "PLOTID                                                      \n",
       "1       0520cfac98fbc1bd7952b1c07a9f6983b83625722b6f66...   \n",
       "2       b84f55de2b7f3c77d1cbeb8b026a1b29be42d8b08d9205...   \n",
       "3       b7c15efb6e3c63fcfe649a2d994973a6f5caa844f720f0...   \n",
       "4       fa2aff0d60cf1bc0e1f1dd4b91daf932940c31c021ca1b...   \n",
       "5       88bec54ad04804f5b1fafbc131266640a129be2840fa67...   \n",
       "6       ef2f7c46fbe4fc892fdb81f9a31c9c507b9f1e45485042...   \n",
       "7       97408ef7bdac487e4a42e4abf20492b786310889fd4b04...   \n",
       "8       c288d6c94efa9011c0e3452af9f7fa0941661377030e10...   \n",
       "9       1a41a309ae2387f36a604c9a6c81887e64357a7f61d228...   \n",
       "10      1a4472dc40700ef33f931863f58d444f243d6441861667...   \n",
       "11      8e2accea7ddbb84b7f6001e00bcb60f57f563c80633b53...   \n",
       "\n",
       "        Shape area hectares        Country  GFC Tree Cover 2020  \\\n",
       "PLOTID                                                            \n",
       "1                       8.3  Côte d'Ivoire                   62   \n",
       "2                       2.0  Côte d'Ivoire                   78   \n",
       "3                       3.8  Côte d'Ivoire                   70   \n",
       "4                       3.6  Côte d'Ivoire                   44   \n",
       "5                       1.9          Ghana                   20   \n",
       "6                       4.2          Ghana                   35   \n",
       "7                      16.7          Ghana                  100   \n",
       "8                      31.4      Indonesia                    0   \n",
       "9                       2.0      Indonesia                    0   \n",
       "10                     12.8      Indonesia                   83   \n",
       "11                     21.0      Indonesia                   53   \n",
       "\n",
       "        ESRI Trees 2020  JAXA Forest non forest 2020  \\\n",
       "PLOTID                                                 \n",
       "1                   100                           95   \n",
       "2                   100                           73   \n",
       "3                   100                           99   \n",
       "4                   100                           99   \n",
       "5                   100                          100   \n",
       "6                   100                           99   \n",
       "7                   100                          100   \n",
       "8                     6                            5   \n",
       "9                   100                           85   \n",
       "10                  100                          100   \n",
       "11                  100                           96   \n",
       "\n",
       "        GLAD LULC Stable Tree 2020  TMF undisturbed forest 2020  \\\n",
       "PLOTID                                                            \n",
       "1                               64                            0   \n",
       "2                               55                            0   \n",
       "3                               90                            0   \n",
       "4                               99                            0   \n",
       "5                               88                            0   \n",
       "6                               63                            5   \n",
       "7                               89                           95   \n",
       "8                               83                            0   \n",
       "9                               99                            0   \n",
       "10                              99                           60   \n",
       "11                              98                           31   \n",
       "\n",
       "        Primary Humid Tropical Forest 2020  TMF disturbed forest 2020  \\\n",
       "PLOTID                                                                  \n",
       "1                                        0                         10   \n",
       "2                                        0                         23   \n",
       "3                                        0                         74   \n",
       "4                                        0                          6   \n",
       "5                                        0                         34   \n",
       "6                                        0                         83   \n",
       "7                                       87                          5   \n",
       "8                                        0                          0   \n",
       "9                                        0                         13   \n",
       "10                                       0                         39   \n",
       "11                                       0                         67   \n",
       "\n",
       "       Local RADD alerts  TMF plantation  Oil palm Descals  \\\n",
       "PLOTID                                                       \n",
       "1                   True               0                 0   \n",
       "2                   True               0                 0   \n",
       "3                      -               0                 0   \n",
       "4                      -               0                 0   \n",
       "5                      -               0                 0   \n",
       "6                      -               0                 0   \n",
       "7                   True               0                 0   \n",
       "8                      -             100                98   \n",
       "9                      -               0                 0   \n",
       "10                     -               0                 0   \n",
       "11                     -               0                 0   \n",
       "\n",
       "        FDaP palm plantations  Cocoa plantations Kalischek Protected area  \\\n",
       "PLOTID                                                                      \n",
       "1                           0                            0           True   \n",
       "2                           0                           73           True   \n",
       "3                           0                            0              -   \n",
       "4                           0                            0              -   \n",
       "5                           0                            0              -   \n",
       "6                           0                            0              -   \n",
       "7                           0                            0           True   \n",
       "8                          82                            0              -   \n",
       "9                           4                            0              -   \n",
       "10                         68                            0              -   \n",
       "11                         51                            0              -   \n",
       "\n",
       "       Other Effective area based Conservation Measure Key Biodiversity Area  \n",
       "PLOTID                                                                        \n",
       "1                                                    -                  True  \n",
       "2                                                    -                     -  \n",
       "3                                                    -                     -  \n",
       "4                                                    -                     -  \n",
       "5                                                    -                     -  \n",
       "6                                                    -                     -  \n",
       "7                                                    -                     -  \n",
       "8                                                    -                     -  \n",
       "9                                                    -                     -  \n",
       "10                                                   -                     -  \n",
       "11                                                   -                     -  "
      ]
     },
<<<<<<< HEAD
     "execution_count": 85,
=======
     "execution_count": 23,
>>>>>>> d34c49fd
     "metadata": {},
     "output_type": "execute_result"
    }
   ],
   "source": [
    "df[ceo_cols]"
   ]
  },
  {
   "cell_type": "markdown",
   "id": "52a21df9-2ee0-44fc-b80d-ccd4113bb11c",
   "metadata": {
    "tags": []
   },
   "source": [
    "### 8. Generate CEO URL"
   ]
  },
  {
   "cell_type": "markdown",
   "id": "90b6e24d-bfca-4ace-8619-4e9fe42dd1af",
   "metadata": {},
   "source": [
    "https://app.collect.earth/collection?projectId=39849"
   ]
  },
  {
   "cell_type": "markdown",
   "id": "1d5049a9",
   "metadata": {
    "tags": []
   },
   "source": [
    "### Logout (protected)"
   ]
  },
  {
   "cell_type": "code",
   "execution_count": 86,
   "id": "d51242cb",
   "metadata": {},
   "outputs": [],
   "source": [
    "# res = session.get(asset_registry_base + \"/logout\")\n",
    "# if debug: print (res.json())\n",
    "# res = session.get(user_registry_base + \"/logout\", cookies=session.cookies)\n",
    "# session.headers.clear()"
   ]
  },
  {
   "cell_type": "markdown",
   "id": "1d7ef7cf",
   "metadata": {
    "tags": []
   },
   "source": [
    "### Checking if Logged out correctly"
   ]
  },
  {
   "cell_type": "code",
   "execution_count": 87,
   "id": "d6dee3bc",
   "metadata": {},
   "outputs": [],
   "source": [
    "# # Confirming the logout from Asset Registry by requesting a Protected route\n",
    "# req_body = {\n",
    "#     \"latitude\": 31.47704430446457,\n",
    "#     \"longitude\": 74.37510786779589\n",
    "# }\n",
    "# res = session.post(asset_registry_base + \"/fetch-fields-for-a-point\", json=req_body)\n",
    "# if debug: print (res.json())"
   ]
  },
  {
   "cell_type": "markdown",
   "id": "8a07b78b",
   "metadata": {
    "tags": []
   },
   "source": [
    "### Get all Domains (public)"
   ]
  },
  {
   "cell_type": "code",
   "execution_count": 88,
   "id": "93cf8a1d",
   "metadata": {
    "tags": []
   },
   "outputs": [],
   "source": [
    "# # Fetching all the domains from the User Registry\n",
    "# res = session.get(asset_registry_base + \"/domains\")\n",
    "# if debug: print (res.json())"
   ]
  },
  {
   "cell_type": "code",
   "execution_count": null,
   "id": "f11dedf3-235f-4614-9b51-b986d986692d",
   "metadata": {},
   "outputs": [],
   "source": []
  },
  {
   "cell_type": "code",
   "execution_count": null,
   "id": "f3bbc06b-6bf1-46ad-ad10-a5a10adc47c8",
   "metadata": {},
   "outputs": [],
   "source": []
  },
  {
   "cell_type": "code",
   "execution_count": null,
   "id": "aeec3265-f7a7-4e06-b3d6-d9caab44058c",
   "metadata": {},
   "outputs": [],
   "source": []
  }
 ],
 "metadata": {
  "kernelspec": {
   "display_name": "Python 3",
   "language": "python",
   "name": "python3"
  },
  "language_info": {
   "codemirror_mode": {
    "name": "ipython",
    "version": 3
   },
   "file_extension": ".py",
   "mimetype": "text/x-python",
   "name": "python",
   "nbconvert_exporter": "python",
   "pygments_lexer": "ipython3",
   "version": "3.8.10"
  },
  "vscode": {
   "interpreter": {
    "hash": "31f2aee4e71d21fbe5cf8b01ff0e069b9275f58929596ceb00d14d90e3e16cd6"
   }
  }
 },
 "nbformat": 4,
 "nbformat_minor": 5
}<|MERGE_RESOLUTION|>--- conflicted
+++ resolved
@@ -12,7 +12,7 @@
   },
   {
    "cell_type": "code",
-   "execution_count": 63,
+   "execution_count": 1,
    "id": "bf2e1318",
    "metadata": {
     "tags": []
@@ -54,7 +54,7 @@
   },
   {
    "cell_type": "code",
-   "execution_count": 64,
+   "execution_count": 2,
    "id": "5ae87ed9-f4e4-4a98-81df-e66e17aa77f1",
    "metadata": {
     "tags": []
@@ -77,11 +77,7 @@
   },
   {
    "cell_type": "code",
-<<<<<<< HEAD
-   "execution_count": 65,
-=======
    "execution_count": 3,
->>>>>>> d34c49fd
    "id": "aae98294-9c98-4b31-b44a-c617f3613228",
    "metadata": {
     "tags": []
@@ -126,11 +122,7 @@
   },
   {
    "cell_type": "code",
-<<<<<<< HEAD
-   "execution_count": 66,
-=======
    "execution_count": 4,
->>>>>>> d34c49fd
    "id": "43d06656-77ce-43d2-baa3-c111724d22e2",
    "metadata": {
     "tags": []
@@ -185,11 +177,7 @@
   },
   {
    "cell_type": "code",
-<<<<<<< HEAD
-   "execution_count": 67,
-=======
    "execution_count": 5,
->>>>>>> d34c49fd
    "id": "7b6fe913-051a-44fe-a186-ff6ea9cebf4f",
    "metadata": {
     "tags": []
@@ -230,11 +218,7 @@
   },
   {
    "cell_type": "code",
-<<<<<<< HEAD
-   "execution_count": 68,
-=======
    "execution_count": 6,
->>>>>>> d34c49fd
    "id": "828017fa-9522-406c-8f8d-18a67aee3c52",
    "metadata": {
     "tags": []
@@ -288,11 +272,7 @@
   },
   {
    "cell_type": "code",
-<<<<<<< HEAD
-   "execution_count": 69,
-=======
    "execution_count": 7,
->>>>>>> d34c49fd
    "id": "e14f2cc9-a2a8-4fb7-a97f-d58ca72fe45e",
    "metadata": {
     "tags": []
@@ -339,11 +319,7 @@
   },
   {
    "cell_type": "code",
-<<<<<<< HEAD
-   "execution_count": 70,
-=======
    "execution_count": 8,
->>>>>>> d34c49fd
    "id": "2eb541ae-5d09-41a0-9f76-f95de256e2e0",
    "metadata": {
     "tags": []
@@ -367,11 +343,7 @@
   },
   {
    "cell_type": "code",
-<<<<<<< HEAD
-   "execution_count": 71,
-=======
    "execution_count": 9,
->>>>>>> d34c49fd
    "id": "4b9cbfcd-fc1f-4516-b455-e2d88c4b7461",
    "metadata": {
     "tags": []
@@ -382,11 +354,7 @@
      "output_type": "stream",
      "text": [
       "processing stats...\n",
-<<<<<<< HEAD
-      "Total execution time: 1.3511452674865723 seconds\n"
-=======
       "Total execution time: 0.7526593208312988 seconds\n"
->>>>>>> d34c49fd
      ]
     }
    ],
@@ -457,11 +425,7 @@
   },
   {
    "cell_type": "code",
-<<<<<<< HEAD
-   "execution_count": 72,
-=======
    "execution_count": 10,
->>>>>>> d34c49fd
    "id": "fc8f51bc-be03-4c05-8337-942f06653803",
    "metadata": {
     "tags": []
@@ -500,11 +464,7 @@
   },
   {
    "cell_type": "code",
-<<<<<<< HEAD
-   "execution_count": 73,
-=======
    "execution_count": 11,
->>>>>>> d34c49fd
    "id": "98f4b376-8375-4670-8cb0-c9aaf96fa407",
    "metadata": {
     "tags": []
@@ -562,404 +522,12 @@
   },
   {
    "cell_type": "code",
-<<<<<<< HEAD
-   "execution_count": 74,
-=======
    "execution_count": 12,
->>>>>>> d34c49fd
    "id": "20836916-d664-4334-aa6c-47916823443a",
    "metadata": {
     "tags": []
    },
-   "outputs": [
-    {
-     "data": {
-      "text/html": [
-       "<div>\n",
-       "<style scoped>\n",
-       "    .dataframe tbody tr th:only-of-type {\n",
-       "        vertical-align: middle;\n",
-       "    }\n",
-       "\n",
-       "    .dataframe tbody tr th {\n",
-       "        vertical-align: top;\n",
-       "    }\n",
-       "\n",
-       "    .dataframe thead th {\n",
-       "        text-align: right;\n",
-       "    }\n",
-       "</style>\n",
-       "<table border=\"1\" class=\"dataframe\">\n",
-       "  <thead>\n",
-       "    <tr style=\"text-align: right;\">\n",
-       "      <th></th>\n",
-       "      <th>Geo id</th>\n",
-       "      <th>Shape area hectares</th>\n",
-       "      <th>Country</th>\n",
-       "      <th>GFC Tree Cover 2020</th>\n",
-       "      <th>ESRI Trees 2020</th>\n",
-       "      <th>JAXA Forest non forest 2020</th>\n",
-       "      <th>GLAD LULC Stable Tree 2020</th>\n",
-       "      <th>TMF undisturbed forest 2020</th>\n",
-       "      <th>Primary Humid Tropical Forest 2020</th>\n",
-       "      <th>TMF disturbed forest 2020</th>\n",
-       "      <th>Local RADD alerts</th>\n",
-       "      <th>TMF plantation</th>\n",
-       "      <th>Oil palm Descals</th>\n",
-       "      <th>FDaP palm plantations</th>\n",
-       "      <th>Cocoa plantations Kalischek</th>\n",
-       "      <th>Protected area</th>\n",
-       "      <th>Other Effective area based Conservation Measure</th>\n",
-       "      <th>Key Biodiversity Area</th>\n",
-       "    </tr>\n",
-       "  </thead>\n",
-       "  <tbody>\n",
-       "    <tr>\n",
-       "      <th>0</th>\n",
-       "      <td>0520cfac98fbc1bd7952b1c07a9f6983b83625722b6f66...</td>\n",
-       "      <td>8.3</td>\n",
-       "      <td>Côte d'Ivoire</td>\n",
-       "      <td>62</td>\n",
-       "      <td>100</td>\n",
-       "      <td>95</td>\n",
-       "      <td>64</td>\n",
-       "      <td>0</td>\n",
-       "      <td>0</td>\n",
-       "      <td>10</td>\n",
-       "      <td>True</td>\n",
-       "      <td>0</td>\n",
-       "      <td>0</td>\n",
-       "      <td>0</td>\n",
-       "      <td>0</td>\n",
-       "      <td>True</td>\n",
-       "      <td>-</td>\n",
-       "      <td>True</td>\n",
-       "    </tr>\n",
-       "    <tr>\n",
-       "      <th>1</th>\n",
-       "      <td>1a41a309ae2387f36a604c9a6c81887e64357a7f61d228...</td>\n",
-       "      <td>2.0</td>\n",
-       "      <td>Indonesia</td>\n",
-       "      <td>0</td>\n",
-       "      <td>100</td>\n",
-       "      <td>85</td>\n",
-       "      <td>99</td>\n",
-       "      <td>0</td>\n",
-       "      <td>0</td>\n",
-       "      <td>13</td>\n",
-       "      <td>-</td>\n",
-       "      <td>0</td>\n",
-       "      <td>0</td>\n",
-       "      <td>4</td>\n",
-       "      <td>0</td>\n",
-       "      <td>-</td>\n",
-       "      <td>-</td>\n",
-       "      <td>-</td>\n",
-       "    </tr>\n",
-       "    <tr>\n",
-       "      <th>2</th>\n",
-       "      <td>1a4472dc40700ef33f931863f58d444f243d6441861667...</td>\n",
-       "      <td>12.8</td>\n",
-       "      <td>Indonesia</td>\n",
-       "      <td>83</td>\n",
-       "      <td>100</td>\n",
-       "      <td>100</td>\n",
-       "      <td>99</td>\n",
-       "      <td>60</td>\n",
-       "      <td>0</td>\n",
-       "      <td>39</td>\n",
-       "      <td>-</td>\n",
-       "      <td>0</td>\n",
-       "      <td>0</td>\n",
-       "      <td>68</td>\n",
-       "      <td>0</td>\n",
-       "      <td>-</td>\n",
-       "      <td>-</td>\n",
-       "      <td>-</td>\n",
-       "    </tr>\n",
-       "    <tr>\n",
-       "      <th>3</th>\n",
-       "      <td>88bec54ad04804f5b1fafbc131266640a129be2840fa67...</td>\n",
-       "      <td>1.9</td>\n",
-       "      <td>Ghana</td>\n",
-       "      <td>20</td>\n",
-       "      <td>100</td>\n",
-       "      <td>100</td>\n",
-       "      <td>88</td>\n",
-       "      <td>0</td>\n",
-       "      <td>0</td>\n",
-       "      <td>34</td>\n",
-       "      <td>-</td>\n",
-       "      <td>0</td>\n",
-       "      <td>0</td>\n",
-       "      <td>0</td>\n",
-       "      <td>0</td>\n",
-       "      <td>-</td>\n",
-       "      <td>-</td>\n",
-       "      <td>-</td>\n",
-       "    </tr>\n",
-       "    <tr>\n",
-       "      <th>4</th>\n",
-       "      <td>8e2accea7ddbb84b7f6001e00bcb60f57f563c80633b53...</td>\n",
-       "      <td>21.0</td>\n",
-       "      <td>Indonesia</td>\n",
-       "      <td>53</td>\n",
-       "      <td>100</td>\n",
-       "      <td>96</td>\n",
-       "      <td>98</td>\n",
-       "      <td>31</td>\n",
-       "      <td>0</td>\n",
-       "      <td>67</td>\n",
-       "      <td>-</td>\n",
-       "      <td>0</td>\n",
-       "      <td>0</td>\n",
-       "      <td>51</td>\n",
-       "      <td>0</td>\n",
-       "      <td>-</td>\n",
-       "      <td>-</td>\n",
-       "      <td>-</td>\n",
-       "    </tr>\n",
-       "    <tr>\n",
-       "      <th>5</th>\n",
-       "      <td>97408ef7bdac487e4a42e4abf20492b786310889fd4b04...</td>\n",
-       "      <td>16.7</td>\n",
-       "      <td>Ghana</td>\n",
-       "      <td>100</td>\n",
-       "      <td>100</td>\n",
-       "      <td>100</td>\n",
-       "      <td>89</td>\n",
-       "      <td>95</td>\n",
-       "      <td>87</td>\n",
-       "      <td>5</td>\n",
-       "      <td>True</td>\n",
-       "      <td>0</td>\n",
-       "      <td>0</td>\n",
-       "      <td>0</td>\n",
-       "      <td>0</td>\n",
-       "      <td>True</td>\n",
-       "      <td>-</td>\n",
-       "      <td>-</td>\n",
-       "    </tr>\n",
-       "    <tr>\n",
-       "      <th>6</th>\n",
-       "      <td>b7c15efb6e3c63fcfe649a2d994973a6f5caa844f720f0...</td>\n",
-       "      <td>3.8</td>\n",
-       "      <td>Côte d'Ivoire</td>\n",
-       "      <td>70</td>\n",
-       "      <td>100</td>\n",
-       "      <td>99</td>\n",
-       "      <td>90</td>\n",
-       "      <td>0</td>\n",
-       "      <td>0</td>\n",
-       "      <td>74</td>\n",
-       "      <td>-</td>\n",
-       "      <td>0</td>\n",
-       "      <td>0</td>\n",
-       "      <td>0</td>\n",
-       "      <td>0</td>\n",
-       "      <td>-</td>\n",
-       "      <td>-</td>\n",
-       "      <td>-</td>\n",
-       "    </tr>\n",
-       "    <tr>\n",
-       "      <th>7</th>\n",
-       "      <td>b84f55de2b7f3c77d1cbeb8b026a1b29be42d8b08d9205...</td>\n",
-       "      <td>2.0</td>\n",
-       "      <td>Côte d'Ivoire</td>\n",
-       "      <td>78</td>\n",
-       "      <td>100</td>\n",
-       "      <td>73</td>\n",
-       "      <td>55</td>\n",
-       "      <td>0</td>\n",
-       "      <td>0</td>\n",
-       "      <td>23</td>\n",
-       "      <td>True</td>\n",
-       "      <td>0</td>\n",
-       "      <td>0</td>\n",
-       "      <td>0</td>\n",
-       "      <td>73</td>\n",
-       "      <td>True</td>\n",
-       "      <td>-</td>\n",
-       "      <td>-</td>\n",
-       "    </tr>\n",
-       "    <tr>\n",
-       "      <th>8</th>\n",
-       "      <td>c288d6c94efa9011c0e3452af9f7fa0941661377030e10...</td>\n",
-       "      <td>31.4</td>\n",
-       "      <td>Indonesia</td>\n",
-       "      <td>0</td>\n",
-       "      <td>6</td>\n",
-       "      <td>5</td>\n",
-       "      <td>83</td>\n",
-       "      <td>0</td>\n",
-       "      <td>0</td>\n",
-       "      <td>0</td>\n",
-       "      <td>-</td>\n",
-       "      <td>100</td>\n",
-       "      <td>98</td>\n",
-       "      <td>82</td>\n",
-       "      <td>0</td>\n",
-       "      <td>-</td>\n",
-       "      <td>-</td>\n",
-       "      <td>-</td>\n",
-       "    </tr>\n",
-       "    <tr>\n",
-       "      <th>9</th>\n",
-       "      <td>ef2f7c46fbe4fc892fdb81f9a31c9c507b9f1e45485042...</td>\n",
-       "      <td>4.2</td>\n",
-       "      <td>Ghana</td>\n",
-       "      <td>35</td>\n",
-       "      <td>100</td>\n",
-       "      <td>99</td>\n",
-       "      <td>63</td>\n",
-       "      <td>5</td>\n",
-       "      <td>0</td>\n",
-       "      <td>83</td>\n",
-       "      <td>-</td>\n",
-       "      <td>0</td>\n",
-       "      <td>0</td>\n",
-       "      <td>0</td>\n",
-       "      <td>0</td>\n",
-       "      <td>-</td>\n",
-       "      <td>-</td>\n",
-       "      <td>-</td>\n",
-       "    </tr>\n",
-       "    <tr>\n",
-       "      <th>10</th>\n",
-       "      <td>fa2aff0d60cf1bc0e1f1dd4b91daf932940c31c021ca1b...</td>\n",
-       "      <td>3.6</td>\n",
-       "      <td>Côte d'Ivoire</td>\n",
-       "      <td>44</td>\n",
-       "      <td>100</td>\n",
-       "      <td>99</td>\n",
-       "      <td>99</td>\n",
-       "      <td>0</td>\n",
-       "      <td>0</td>\n",
-       "      <td>6</td>\n",
-       "      <td>-</td>\n",
-       "      <td>0</td>\n",
-       "      <td>0</td>\n",
-       "      <td>0</td>\n",
-       "      <td>0</td>\n",
-       "      <td>-</td>\n",
-       "      <td>-</td>\n",
-       "      <td>-</td>\n",
-       "    </tr>\n",
-       "  </tbody>\n",
-       "</table>\n",
-       "</div>"
-      ],
-      "text/plain": [
-       "                                               Geo id  Shape area hectares  \\\n",
-       "0   0520cfac98fbc1bd7952b1c07a9f6983b83625722b6f66...                  8.3   \n",
-       "1   1a41a309ae2387f36a604c9a6c81887e64357a7f61d228...                  2.0   \n",
-       "2   1a4472dc40700ef33f931863f58d444f243d6441861667...                 12.8   \n",
-       "3   88bec54ad04804f5b1fafbc131266640a129be2840fa67...                  1.9   \n",
-       "4   8e2accea7ddbb84b7f6001e00bcb60f57f563c80633b53...                 21.0   \n",
-       "5   97408ef7bdac487e4a42e4abf20492b786310889fd4b04...                 16.7   \n",
-       "6   b7c15efb6e3c63fcfe649a2d994973a6f5caa844f720f0...                  3.8   \n",
-       "7   b84f55de2b7f3c77d1cbeb8b026a1b29be42d8b08d9205...                  2.0   \n",
-       "8   c288d6c94efa9011c0e3452af9f7fa0941661377030e10...                 31.4   \n",
-       "9   ef2f7c46fbe4fc892fdb81f9a31c9c507b9f1e45485042...                  4.2   \n",
-       "10  fa2aff0d60cf1bc0e1f1dd4b91daf932940c31c021ca1b...                  3.6   \n",
-       "\n",
-       "          Country  GFC Tree Cover 2020  ESRI Trees 2020  \\\n",
-       "0   Côte d'Ivoire                   62              100   \n",
-       "1       Indonesia                    0              100   \n",
-       "2       Indonesia                   83              100   \n",
-       "3           Ghana                   20              100   \n",
-       "4       Indonesia                   53              100   \n",
-       "5           Ghana                  100              100   \n",
-       "6   Côte d'Ivoire                   70              100   \n",
-       "7   Côte d'Ivoire                   78              100   \n",
-       "8       Indonesia                    0                6   \n",
-       "9           Ghana                   35              100   \n",
-       "10  Côte d'Ivoire                   44              100   \n",
-       "\n",
-       "    JAXA Forest non forest 2020  GLAD LULC Stable Tree 2020  \\\n",
-       "0                            95                          64   \n",
-       "1                            85                          99   \n",
-       "2                           100                          99   \n",
-       "3                           100                          88   \n",
-       "4                            96                          98   \n",
-       "5                           100                          89   \n",
-       "6                            99                          90   \n",
-       "7                            73                          55   \n",
-       "8                             5                          83   \n",
-       "9                            99                          63   \n",
-       "10                           99                          99   \n",
-       "\n",
-       "    TMF undisturbed forest 2020  Primary Humid Tropical Forest 2020  \\\n",
-       "0                             0                                   0   \n",
-       "1                             0                                   0   \n",
-       "2                            60                                   0   \n",
-       "3                             0                                   0   \n",
-       "4                            31                                   0   \n",
-       "5                            95                                  87   \n",
-       "6                             0                                   0   \n",
-       "7                             0                                   0   \n",
-       "8                             0                                   0   \n",
-       "9                             5                                   0   \n",
-       "10                            0                                   0   \n",
-       "\n",
-       "    TMF disturbed forest 2020 Local RADD alerts  TMF plantation  \\\n",
-       "0                          10              True               0   \n",
-       "1                          13                 -               0   \n",
-       "2                          39                 -               0   \n",
-       "3                          34                 -               0   \n",
-       "4                          67                 -               0   \n",
-       "5                           5              True               0   \n",
-       "6                          74                 -               0   \n",
-       "7                          23              True               0   \n",
-       "8                           0                 -             100   \n",
-       "9                          83                 -               0   \n",
-       "10                          6                 -               0   \n",
-       "\n",
-       "    Oil palm Descals  FDaP palm plantations  Cocoa plantations Kalischek  \\\n",
-       "0                  0                      0                            0   \n",
-       "1                  0                      4                            0   \n",
-       "2                  0                     68                            0   \n",
-       "3                  0                      0                            0   \n",
-       "4                  0                     51                            0   \n",
-       "5                  0                      0                            0   \n",
-       "6                  0                      0                            0   \n",
-       "7                  0                      0                           73   \n",
-       "8                 98                     82                            0   \n",
-       "9                  0                      0                            0   \n",
-       "10                 0                      0                            0   \n",
-       "\n",
-       "   Protected area Other Effective area based Conservation Measure  \\\n",
-       "0            True                                               -   \n",
-       "1               -                                               -   \n",
-       "2               -                                               -   \n",
-       "3               -                                               -   \n",
-       "4               -                                               -   \n",
-       "5            True                                               -   \n",
-       "6               -                                               -   \n",
-       "7            True                                               -   \n",
-       "8               -                                               -   \n",
-       "9               -                                               -   \n",
-       "10              -                                               -   \n",
-       "\n",
-       "   Key Biodiversity Area  \n",
-       "0                   True  \n",
-       "1                      -  \n",
-       "2                      -  \n",
-       "3                      -  \n",
-       "4                      -  \n",
-       "5                      -  \n",
-       "6                      -  \n",
-       "7                      -  \n",
-       "8                      -  \n",
-       "9                      -  \n",
-       "10                     -  "
-      ]
-     },
-     "execution_count": 74,
-     "metadata": {},
-     "output_type": "execute_result"
-    }
-   ],
+   "outputs": [],
    "source": [
     "# reorder columns using list \n",
     "ordered_dataset_df= lookup_gee_datasets.sort_values(by=['datasets_order'])\n",
@@ -991,7 +559,7 @@
     "if debug: flag_list\n",
     "# if debug: print (columns_list)\n",
     "\n",
-    "# df_wide_format"
+    "#df_wide_format"
    ]
   },
   {
@@ -1006,11 +574,7 @@
   },
   {
    "cell_type": "code",
-<<<<<<< HEAD
-   "execution_count": 75,
-=======
    "execution_count": 13,
->>>>>>> d34c49fd
    "id": "fdb205c0-8908-4c7b-8447-014608635713",
    "metadata": {
     "tags": []
@@ -1026,11 +590,7 @@
   },
   {
    "cell_type": "code",
-<<<<<<< HEAD
-   "execution_count": 76,
-=======
    "execution_count": 14,
->>>>>>> d34c49fd
    "id": "7c3aae13-d73b-4cda-a33d-732f584d1563",
    "metadata": {
     "tags": []
@@ -1043,11 +603,7 @@
   },
   {
    "cell_type": "code",
-<<<<<<< HEAD
-   "execution_count": 77,
-=======
    "execution_count": 15,
->>>>>>> d34c49fd
    "id": "efa92651-7100-42ec-b0f8-238d6359612a",
    "metadata": {
     "tags": []
@@ -1059,11 +615,7 @@
   },
   {
    "cell_type": "code",
-<<<<<<< HEAD
-   "execution_count": 78,
-=======
    "execution_count": 16,
->>>>>>> d34c49fd
    "id": "3175a037-6336-4e7b-9017-e2d725c7546f",
    "metadata": {
     "tags": []
@@ -1077,11 +629,7 @@
   },
   {
    "cell_type": "code",
-<<<<<<< HEAD
-   "execution_count": 79,
-=======
    "execution_count": 17,
->>>>>>> d34c49fd
    "id": "2b8f69c4-48cc-4516-90e5-81bb10f56ed1",
    "metadata": {
     "tags": []
@@ -1094,11 +642,7 @@
   },
   {
    "cell_type": "code",
-<<<<<<< HEAD
-   "execution_count": 81,
-=======
    "execution_count": 19,
->>>>>>> d34c49fd
    "id": "884e2fa3-a0f2-4bd1-a61b-b9474a60f380",
    "metadata": {
     "tags": []
@@ -1106,11 +650,7 @@
    "outputs": [],
    "source": [
     "# using dictionary to convert specific columns\n",
-<<<<<<< HEAD
-    "convert_dict = {\"pol_area\": int,\n",
-=======
     "convert_dict = {\"geoid\": object,\n",
->>>>>>> d34c49fd
     "                \"gfc_2020\": int,\n",
     "                \"esri_2020\": int,\n",
     "                \"jaxa_fnf\": int,\n",
@@ -1158,11 +698,7 @@
   },
   {
    "cell_type": "code",
-<<<<<<< HEAD
-   "execution_count": 82,
-=======
    "execution_count": 20,
->>>>>>> d34c49fd
    "id": "4ccdb011-65b4-4e06-9ce9-f30409841daa",
    "metadata": {
     "tags": []
@@ -1174,11 +710,7 @@
   },
   {
    "cell_type": "code",
-<<<<<<< HEAD
-   "execution_count": 83,
-=======
    "execution_count": 21,
->>>>>>> d34c49fd
    "id": "5cc82d7d-94aa-4e41-b321-c8d9daf43a95",
    "metadata": {
     "tags": []
@@ -1253,11 +785,7 @@
   },
   {
    "cell_type": "code",
-<<<<<<< HEAD
-   "execution_count": 84,
-=======
    "execution_count": 29,
->>>>>>> d34c49fd
    "id": "cdc3dfb2-91fc-4e78-a49e-85c7294c794c",
    "metadata": {
     "tags": []
@@ -1299,11 +827,7 @@
   },
   {
    "cell_type": "code",
-<<<<<<< HEAD
-   "execution_count": 85,
-=======
    "execution_count": 23,
->>>>>>> d34c49fd
    "id": "31a052ec-541a-4f8d-be61-1da84b5d4851",
    "metadata": {
     "tags": []
@@ -1721,11 +1245,7 @@
        "11                                                   -                     -  "
       ]
      },
-<<<<<<< HEAD
-     "execution_count": 85,
-=======
      "execution_count": 23,
->>>>>>> d34c49fd
      "metadata": {},
      "output_type": "execute_result"
     }
@@ -1756,6 +1276,7 @@
    "cell_type": "markdown",
    "id": "1d5049a9",
    "metadata": {
+    "jp-MarkdownHeadingCollapsed": true,
     "tags": []
    },
    "source": [
@@ -1764,7 +1285,7 @@
   },
   {
    "cell_type": "code",
-   "execution_count": 86,
+   "execution_count": null,
    "id": "d51242cb",
    "metadata": {},
    "outputs": [],
@@ -1779,6 +1300,7 @@
    "cell_type": "markdown",
    "id": "1d7ef7cf",
    "metadata": {
+    "jp-MarkdownHeadingCollapsed": true,
     "tags": []
    },
    "source": [
@@ -1787,7 +1309,7 @@
   },
   {
    "cell_type": "code",
-   "execution_count": 87,
+   "execution_count": null,
    "id": "d6dee3bc",
    "metadata": {},
    "outputs": [],
@@ -1805,6 +1327,7 @@
    "cell_type": "markdown",
    "id": "8a07b78b",
    "metadata": {
+    "jp-MarkdownHeadingCollapsed": true,
     "tags": []
    },
    "source": [
@@ -1813,7 +1336,7 @@
   },
   {
    "cell_type": "code",
-   "execution_count": 88,
+   "execution_count": null,
    "id": "93cf8a1d",
    "metadata": {
     "tags": []
@@ -1837,14 +1360,6 @@
    "cell_type": "code",
    "execution_count": null,
    "id": "f3bbc06b-6bf1-46ad-ad10-a5a10adc47c8",
-   "metadata": {},
-   "outputs": [],
-   "source": []
-  },
-  {
-   "cell_type": "code",
-   "execution_count": null,
-   "id": "aeec3265-f7a7-4e06-b3d6-d9caab44058c",
    "metadata": {},
    "outputs": [],
    "source": []
