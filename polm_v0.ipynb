{
 "cells": [
  {
   "cell_type": "markdown",
   "id": "56875dab-d0f1-4c00-b552-1e7e0d43c0b3",
   "metadata": {
    "tags": []
   },
   "source": [
    "# Fetch GEOIDs for Plots of Land"
   ]
  },
  {
   "cell_type": "code",
   "execution_count": 1,
   "id": "5f38ea66-de6e-4509-90be-847800e669ca",
   "metadata": {},
   "outputs": [],
   "source": [
    "GHA_ids = ['88bec54ad04804f5b1fafbc131266640a129be2840fa6797cda358d7e831b907', \n",
    "        'ef2f7c46fbe4fc892fdb81f9a31c9c507b9f1e4548504247dcbbab28cf8e436c',\n",
    "        '97408ef7bdac487e4a42e4abf20492b786310889fd4b0478603e2d0004c40bfb']\n",
    "\n",
    "IDN_ids = ['c288d6c94efa9011c0e3452af9f7fa0941661377030e10d29c68764617f9816d', \n",
    "       '1a41a309ae2387f36a604c9a6c81887e64357a7f61d228758e23ef766286fcd7',\n",
    "       '1a4472dc40700ef33f931863f58d444f243d64418616678fcf85c57e1f4bbf45',\n",
    "       '8e2accea7ddbb84b7f6001e00bcb60f57f563c80633b53859993522a6f05727a']\n",
    "\n",
    "CIV_ids = ['0520cfac98fbc1bd7952b1c07a9f6983b83625722b6f665ea83ac9aad3512918',\n",
    "           'b84f55de2b7f3c77d1cbeb8b026a1b29be42d8b08d92058c9143e0556456820f',\n",
    "           'b7c15efb6e3c63fcfe649a2d994973a6f5caa844f720f0edb7cf24f6a6c3c1b3',\n",
    "            'fa2aff0d60cf1bc0e1f1dd4b91daf932940c31c021ca1b84f5b9445855eef02f']\n",
    "\n",
    "all_geo_ids= GHA_ids + IDN_ids + CIV_ids"
   ]
  },
  {
   "cell_type": "markdown",
   "id": "aa0cd457-8e49-4d31-83d1-75d60f6adb24",
   "metadata": {},
   "source": [
    "## Process public and relevant datasets"
   ]
  },
  {
   "cell_type": "markdown",
   "id": "24e78804",
   "metadata": {
    "tags": []
   },
   "source": [
    "### 1. Imports"
   ]
  },
  {
   "cell_type": "code",
   "execution_count": 2,
   "id": "bf2e1318",
   "metadata": {
    "tags": []
   },
   "outputs": [
    {
     "name": "stdout",
     "output_type": "stream",
     "text": [
      "imports complete\n"
     ]
    }
   ],
   "source": [
    "import json\n",
    "import ee\n",
    "import geemap\n",
    "import folium\n",
    "import os\n",
    "import pandas as pd\n",
    "import geopandas as gpd\n",
    "import time\n",
    "import math\n",
    "import numpy as np\n",
    "import geojson\n",
    "from datetime import datetime\n",
    "from sidecar import Sidecar\n",
    "\n",
    "# ee.Initialize()\n",
    "ee.Initialize(project=\"ee-andyarnellgee\") #cloud project update. Temp workaround for me (Andy)\n",
    "\n",
    "from modules.json_to_ee import json_to_feature_with_id\n",
    "from modules.agstack_setup import start_agstack_session\n",
    "import modules.agstack_to_gee as agstack_to_gee\n",
    "import modules.area_stats as area_stats\n",
    "from modules.country_allocation import find_country_from_modal_stats\n",
    "import modules.tidy_tables as tidy_tables\n",
    "from parameters import * # NB for run-specific parameters edit \"parameters/config_runtime\"\n",
    "from modules.file_to_ceo import get_ceo_url\n",
    "from modules.image_prep import export_image_collection_to_asset\n",
    "\n",
    "print (\"imports complete\")"
   ]
  },
  {
   "cell_type": "code",
   "execution_count": 4,
   "id": "6f04ed9f-236f-4e01-b530-06f633d14aa9",
   "metadata": {},
   "outputs": [
    {
     "data": {
      "text/html": [
       "\n",
       "            <style>\n",
       "                .geemap-dark {\n",
       "                    --jp-widgets-color: white;\n",
       "                    --jp-widgets-label-color: white;\n",
       "                    --jp-ui-font-color1: white;\n",
       "                    --jp-layout-color2: #454545;\n",
       "                    background-color: #383838;\n",
       "                }\n",
       "                    \n",
       "                .geemap-dark .jupyter-button {\n",
       "                    --jp-layout-color3: #383838;\n",
       "                }\n",
       "                \n",
       "                .geemap-colab {\n",
       "                    background-color: var(--colab-primary-surface-color, white);\n",
       "                }\n",
       "                    \n",
       "                .geemap-colab .jupyter-button {\n",
       "                    --jp-layout-color3: var(--colab-primary-surface-color, white);\n",
       "                }\n",
       "            </style>\n",
       "            "
      ],
      "text/plain": [
       "<IPython.core.display.HTML object>"
      ]
     },
     "metadata": {},
     "output_type": "display_data"
    }
   ],
   "source": [
    "# %run misc/_create_lookups_gadm.py"
   ]
  },
  {
   "cell_type": "markdown",
   "id": "749c76fb-f3ba-43cf-a918-4f6d09e43a7e",
   "metadata": {
    "tags": []
   },
   "source": [
    "### 2. Call and process datasets"
   ]
  },
  {
   "cell_type": "code",
   "execution_count": 5,
   "id": "aae98294-9c98-4b31-b44a-c617f3613228",
   "metadata": {
    "tags": []
   },
   "outputs": [
    {
     "data": {
      "text/html": [
       "\n",
       "            <style>\n",
       "                .geemap-dark {\n",
       "                    --jp-widgets-color: white;\n",
       "                    --jp-widgets-label-color: white;\n",
       "                    --jp-ui-font-color1: white;\n",
       "                    --jp-layout-color2: #454545;\n",
       "                    background-color: #383838;\n",
       "                }\n",
       "                    \n",
       "                .geemap-dark .jupyter-button {\n",
       "                    --jp-layout-color3: #383838;\n",
       "                }\n",
       "                \n",
       "                .geemap-colab {\n",
       "                    background-color: var(--colab-primary-surface-color, white);\n",
       "                }\n",
       "                    \n",
       "                .geemap-colab .jupyter-button {\n",
       "                    --jp-layout-color3: var(--colab-primary-surface-color, white);\n",
       "                }\n",
       "            </style>\n",
       "            "
      ],
      "text/plain": [
       "<IPython.core.display.HTML object>"
      ]
     },
     "metadata": {},
     "output_type": "display_data"
    },
    {
     "name": "stdout",
     "output_type": "stream",
     "text": [
      "using existing image collection asset\n",
      "processed\n"
     ]
    }
   ],
   "source": [
    "if use_existing_image_collection:\n",
    "    images_iCol = ee.ImageCollection(target_image_col_id) \n",
    "    print (\"using existing image collection asset\")\n",
    "else:\n",
    "    print (\"compiling image collection on the fly...\")\n",
    "    from datasets.combining_datasets import images_iCol\n",
    "\n",
    "\n",
    "## get lists from lookup for different streams of processing\n",
    "from  dataset_properties.make_processing_lists_from_lookup import buffer_stats_list,\\\n",
    "                                                                  presence_only_flag_list,\\\n",
    "                                                                  country_allocation_stats_only_list, \\\n",
    "                                                                  plot_stats_list, \\\n",
    "                                                                  decimal_place_column_list\n",
    "if debug: print (\"processed\")"
   ]
  },
  {
   "cell_type": "code",
   "execution_count": 6,
   "id": "7fc2a7ed-8488-4681-a965-6b6a92195915",
   "metadata": {},
   "outputs": [
    {
     "data": {
      "text/html": [
       "\n",
       "            <style>\n",
       "                .geemap-dark {\n",
       "                    --jp-widgets-color: white;\n",
       "                    --jp-widgets-label-color: white;\n",
       "                    --jp-ui-font-color1: white;\n",
       "                    --jp-layout-color2: #454545;\n",
       "                    background-color: #383838;\n",
       "                }\n",
       "                    \n",
       "                .geemap-dark .jupyter-button {\n",
       "                    --jp-layout-color3: #383838;\n",
       "                }\n",
       "                \n",
       "                .geemap-colab {\n",
       "                    background-color: var(--colab-primary-surface-color, white);\n",
       "                }\n",
       "                    \n",
       "                .geemap-colab .jupyter-button {\n",
       "                    --jp-layout-color3: var(--colab-primary-surface-color, white);\n",
       "                }\n",
       "            </style>\n",
       "            "
      ],
      "text/plain": [
       "<IPython.core.display.HTML object>"
      ]
     },
     "metadata": {},
     "output_type": "display_data"
    }
   ],
   "source": [
    "images_iCol = images_iCol.filter(ee.Filter.inList(\"dataset_id\",exclusion_list_dataset_ids).Not())"
   ]
  },
  {
   "cell_type": "code",
   "execution_count": 7,
   "id": "71b7c188-274c-4efa-8ffd-d666388b9234",
   "metadata": {},
   "outputs": [
    {
     "data": {
      "text/html": [
       "\n",
       "            <style>\n",
       "                .geemap-dark {\n",
       "                    --jp-widgets-color: white;\n",
       "                    --jp-widgets-label-color: white;\n",
       "                    --jp-ui-font-color1: white;\n",
       "                    --jp-layout-color2: #454545;\n",
       "                    background-color: #383838;\n",
       "                }\n",
       "                    \n",
       "                .geemap-dark .jupyter-button {\n",
       "                    --jp-layout-color3: #383838;\n",
       "                }\n",
       "                \n",
       "                .geemap-colab {\n",
       "                    background-color: var(--colab-primary-surface-color, white);\n",
       "                }\n",
       "                    \n",
       "                .geemap-colab .jupyter-button {\n",
       "                    --jp-layout-color3: var(--colab-primary-surface-color, white);\n",
       "                }\n",
       "            </style>\n",
       "            "
      ],
      "text/plain": [
       "<IPython.core.display.HTML object>"
      ]
     },
     "metadata": {},
     "output_type": "display_data"
    }
   ],
   "source": [
    "from parameters.config_lookups import lookup_gee_datasets\n",
    "\n",
    "from modules.image_prep import add_lookup_property_to_image_collection\n",
    "\n",
    "images_iCol_w_properties = add_lookup_property_to_image_collection(images_iCol,\"dataset_id\",\n",
    "                                                       lookup_gee_datasets, \"dataset_id\",\n",
    "                                                       \"dataset_name\",\"system:index\")\n",
    "\n",
    "images_iCol_w_properties = add_lookup_property_to_image_collection(images_iCol_w_properties,\"dataset_id\",\n",
    "                                                       lookup_gee_datasets, \"dataset_id\",\n",
    "                                                       \"dataset_order\",\"dataset_order\")\n",
    "\n",
    "images_iCol_w_properties = add_lookup_property_to_image_collection(images_iCol_w_properties,\"dataset_id\",\n",
    "                                                       lookup_gee_datasets, \"dataset_id\",\n",
    "                                                       \"country_allocation_stats_only\",\"country_allocation_stats_only\")\n",
    "images_iCol = images_iCol_w_properties"
   ]
  },
  {
   "cell_type": "markdown",
   "id": "040debff-4f8a-44d2-91f6-8a8ab79aff3e",
   "metadata": {
    "tags": []
   },
   "source": [
    "#### Start session"
   ]
  },
  {
   "cell_type": "code",
   "execution_count": 8,
   "id": "828017fa-9522-406c-8f8d-18a67aee3c52",
   "metadata": {
    "tags": []
   },
   "outputs": [
    {
     "data": {
      "text/html": [
       "\n",
       "            <style>\n",
       "                .geemap-dark {\n",
       "                    --jp-widgets-color: white;\n",
       "                    --jp-widgets-label-color: white;\n",
       "                    --jp-ui-font-color1: white;\n",
       "                    --jp-layout-color2: #454545;\n",
       "                    background-color: #383838;\n",
       "                }\n",
       "                    \n",
       "                .geemap-dark .jupyter-button {\n",
       "                    --jp-layout-color3: #383838;\n",
       "                }\n",
       "                \n",
       "                .geemap-colab {\n",
       "                    background-color: var(--colab-primary-surface-color, white);\n",
       "                }\n",
       "                    \n",
       "                .geemap-colab .jupyter-button {\n",
       "                    --jp-layout-color3: var(--colab-primary-surface-color, white);\n",
       "                }\n",
       "            </style>\n",
       "            "
      ],
      "text/plain": [
       "<IPython.core.display.HTML object>"
      ]
     },
     "metadata": {},
     "output_type": "display_data"
    },
    {
     "name": "stdout",
     "output_type": "stream",
     "text": [
<<<<<<< HEAD
      "Cookies <RequestsCookieJar[<Cookie access_token_cookie=eyJhbGciOiJIUzI1NiIsInR5cCI6IkpXVCJ9.eyJmcmVzaCI6ZmFsc2UsImlhdCI6MTcwNDc5NDIzOCwianRpIjoiNjU1NWU3MzktMjhhNC00OTIyLWE3YzctMDhmMmU0YjRhODJiIiwidHlwZSI6ImFjY2VzcyIsInN1YiI6NTIsIm5iZiI6MTcwNDc5NDIzOCwiZXhwIjoxNzA0ODA4NjM4LCJkb21haW4iOiJmYW8ub3JnIiwiaXNfYWN0aXZhdGVkIjp0cnVlfQ.gAXtz8CLiXE_M6j5p6GDNVLT5Ud5x-PGP9AZ4VmcLAw for user-registry.agstack.org/>, <Cookie refresh_token_cookie=eyJhbGciOiJIUzI1NiIsInR5cCI6IkpXVCJ9.eyJmcmVzaCI6ZmFsc2UsImlhdCI6MTcwNDc5NDIzOCwianRpIjoiOGJiZWZjM2UtZDNhZi00MTAyLWEyMTItMDFjNDAzZTNiNTk2IiwidHlwZSI6InJlZnJlc2giLCJzdWIiOjUyLCJuYmYiOjE3MDQ3OTQyMzgsImV4cCI6MTcwNDg4MDYzOH0.CrHKLQucTaJo4FNjNZ_9qNi1H_SSS-GHFC-gTs9JtqM for user-registry.agstack.org/>]>\n",
=======
      "Cookies <RequestsCookieJar[<Cookie access_token_cookie=eyJhbGciOiJIUzI1NiIsInR5cCI6IkpXVCJ9.eyJmcmVzaCI6ZmFsc2UsImlhdCI6MTcwMzE2NjY0MiwianRpIjoiNTc1MGU4YTMtNWE3NS00OTgxLWFlNDMtMDQ3YWQwMmEwMTdkIiwidHlwZSI6ImFjY2VzcyIsInN1YiI6NTIsIm5iZiI6MTcwMzE2NjY0MiwiZXhwIjoxNzAzMTgxMDQyLCJkb21haW4iOiJmYW8ub3JnIiwiaXNfYWN0aXZhdGVkIjp0cnVlfQ.24evs28JqiEEava7FDnI4vZbkFtq5tEteUU4Y315w4w for user-registry.agstack.org/>, <Cookie refresh_token_cookie=eyJhbGciOiJIUzI1NiIsInR5cCI6IkpXVCJ9.eyJmcmVzaCI6ZmFsc2UsImlhdCI6MTcwMzE2NjY0MiwianRpIjoiZmE2MzI5MjAtMjIxYy00YjU1LTgyNmEtY2UxODQwNWM2Y2U4IiwidHlwZSI6InJlZnJlc2giLCJzdWIiOjUyLCJuYmYiOjE3MDMxNjY2NDIsImV4cCI6MTcwMzI1MzA0Mn0.dI0U5HWQd60w1BZu8o_x8GQTT_vOn9ScPBlpWXKFNKA for user-registry.agstack.org/>]>\n",
>>>>>>> bba4a701
      "status code: 200\n"
     ]
    }
   ],
   "source": [
    "session = start_agstack_session(email,password,user_registry_base,debug)"
   ]
  },
  {
   "cell_type": "markdown",
   "id": "ea3b1a42-5ade-41e5-b618-ab02169ddbc1",
   "metadata": {
    "tags": []
   },
   "source": [
    "#### Fetch and prepare features"
   ]
  },
  {
   "cell_type": "code",
   "execution_count": 9,
   "id": "c990539e-ef11-41ba-ae07-370eea375830",
   "metadata": {
    "tags": []
   },
   "outputs": [
    {
     "data": {
      "text/html": [
       "\n",
       "            <style>\n",
       "                .geemap-dark {\n",
       "                    --jp-widgets-color: white;\n",
       "                    --jp-widgets-label-color: white;\n",
       "                    --jp-ui-font-color1: white;\n",
       "                    --jp-layout-color2: #454545;\n",
       "                    background-color: #383838;\n",
       "                }\n",
       "                    \n",
       "                .geemap-dark .jupyter-button {\n",
       "                    --jp-layout-color3: #383838;\n",
       "                }\n",
       "                \n",
       "                .geemap-colab {\n",
       "                    background-color: var(--colab-primary-surface-color, white);\n",
       "                }\n",
       "                    \n",
       "                .geemap-colab .jupyter-button {\n",
       "                    --jp-layout-color3: var(--colab-primary-surface-color, white);\n",
       "                }\n",
       "            </style>\n",
       "            "
      ],
      "text/plain": [
       "<IPython.core.display.HTML object>"
      ]
     },
     "metadata": {},
     "output_type": "display_data"
    },
    {
     "name": "stdout",
     "output_type": "stream",
     "text": [
      "input: list\n",
      "Count of geo ids in list:  11\n",
      "Count of features in FeatureCollection:  11\n"
     ]
    }
   ],
   "source": [
    "#fetch and convert into feature collection\n",
    "roi = agstack_to_gee.geo_id_or_ids_to_feature_collection(\n",
    "    all_geo_ids=all_geo_ids, geo_id_column=geo_id_column, session=session, asset_registry_base=asset_registry_base,required_area=4,area_unit=\"ha\",debug=debug)\n",
    "\n",
    "roi = area_stats.add_area_hectares_property_to_feature_collection(roi,geometry_area_column)\n",
    "\n",
    "#select only columns of interest\n",
    "roi  = roi.select([geometry_area_column,geo_id_column]) \n",
    "\n",
    "#Create additional buffer zones for deforestation risk \n",
    "roi_buffer = roi.map(lambda feature: \n",
    "        feature.buffer(local_alerts_buffer_radius,max_error_alert_buff))\n"
   ]
  },
  {
   "cell_type": "markdown",
   "id": "874274c3-15af-4aca-b407-f7683f883878",
   "metadata": {
    "jp-MarkdownHeadingCollapsed": true,
    "tags": []
   },
   "source": [
    "### 3. Compute statistics"
   ]
  },
  {
   "cell_type": "markdown",
   "id": "e7f19d47-119d-4df0-b156-cdc2ab2e3e69",
   "metadata": {},
   "source": [
    "Calculating zonal statistics for continuous data (e.g tree cover) within polygon(s)"
   ]
  },
  {
   "cell_type": "markdown",
   "id": "1ce375a3-ac9a-4fb8-b61f-0604e8c50f30",
   "metadata": {},
   "source": [
    "##### i) Mapping over image collection with reduce regions (creates long format temporary table)"
   ]
  },
  {
   "cell_type": "code",
   "execution_count": 10,
   "id": "4b9cbfcd-fc1f-4516-b455-e2d88c4b7461",
   "metadata": {
    "scrolled": true,
    "tags": []
   },
   "outputs": [
    {
     "data": {
      "text/html": [
       "\n",
       "            <style>\n",
       "                .geemap-dark {\n",
       "                    --jp-widgets-color: white;\n",
       "                    --jp-widgets-label-color: white;\n",
       "                    --jp-ui-font-color1: white;\n",
       "                    --jp-layout-color2: #454545;\n",
       "                    background-color: #383838;\n",
       "                }\n",
       "                    \n",
       "                .geemap-dark .jupyter-button {\n",
       "                    --jp-layout-color3: #383838;\n",
       "                }\n",
       "                \n",
       "                .geemap-colab {\n",
       "                    background-color: var(--colab-primary-surface-color, white);\n",
       "                }\n",
       "                    \n",
       "                .geemap-colab .jupyter-button {\n",
       "                    --jp-layout-color3: var(--colab-primary-surface-color, white);\n",
       "                }\n",
       "            </style>\n",
       "            "
      ],
      "text/plain": [
       "<IPython.core.display.HTML object>"
      ]
     },
     "metadata": {},
     "output_type": "display_data"
    },
    {
     "name": "stdout",
     "output_type": "stream",
     "text": [
      "processing stats...\n",
<<<<<<< HEAD
      "Total execution time: 1.8221240043640137 seconds\n"
=======
      "Total execution time: 2.3440206050872803 seconds\n"
>>>>>>> bba4a701
     ]
    }
   ],
   "source": [
    "# get the start time\n",
    "st = time.time()\n",
    "if debug: print (\"processing stats...\")\n",
    "\n",
    "zonal_stats_plot_w_buffer = area_stats.zonal_stats_plot_w_buffer(roi, roi_buffer, images_iCol, plot_stats_list, buffer_stats_list, reducer_choice)\n",
    "\n",
    "# convert to Pandas Dataframe\n",
    "df_combined = geemap.ee_to_pandas(zonal_stats_plot_w_buffer) # limit of 5000 (unlikely to need more but i have code for it if needed)\n",
    "\n",
    "if debug: print ('Total execution time:', time.time() - st, 'seconds')# get the execution time"
   ]
  },
  {
   "cell_type": "markdown",
   "id": "375629ec-ef13-4c64-9c5c-cbb3563b8d2f",
   "metadata": {
    "tags": []
   },
   "source": [
    "Look up table linking country codes to country names (from administrative feature collection) is stored here: scripts: create_country_lookup.py"
   ]
  },
  {
   "cell_type": "markdown",
   "id": "ec10e289-42df-42f4-b576-ef216efe8356",
   "metadata": {},
   "source": [
    "##### ii): Create lookup tables for country allocation\n",
    "Approach is based on raster stats and listing the country for a specific geometry based on which has most overlap\n",
    "\n"
   ]
  },
  {
   "cell_type": "markdown",
   "id": "93bb09fe-dcf8-4084-95aa-f8c586dfe78d",
   "metadata": {
    "tags": []
   },
   "source": [
    "Make on-the-fly look up table to link country name to geo id based on raster stats\n",
    "- uses rasterised admin layer with admin codes as pixel values\n",
    "- for each geo id finds most common value in that geometry (i.e. \"mode\" statistic)"
   ]
  },
  {
   "cell_type": "code",
   "execution_count": 11,
   "id": "fc8f51bc-be03-4c05-8337-942f06653803",
   "metadata": {
    "tags": []
   },
   "outputs": [
    {
     "data": {
      "text/html": [
       "\n",
       "            <style>\n",
       "                .geemap-dark {\n",
       "                    --jp-widgets-color: white;\n",
       "                    --jp-widgets-label-color: white;\n",
       "                    --jp-ui-font-color1: white;\n",
       "                    --jp-layout-color2: #454545;\n",
       "                    background-color: #383838;\n",
       "                }\n",
       "                    \n",
       "                .geemap-dark .jupyter-button {\n",
       "                    --jp-layout-color3: #383838;\n",
       "                }\n",
       "                \n",
       "                .geemap-colab {\n",
       "                    background-color: var(--colab-primary-surface-color, white);\n",
       "                }\n",
       "                    \n",
       "                .geemap-colab .jupyter-button {\n",
       "                    --jp-layout-color3: var(--colab-primary-surface-color, white);\n",
       "                }\n",
       "            </style>\n",
       "            "
      ],
      "text/plain": [
       "<IPython.core.display.HTML object>"
      ]
     },
     "metadata": {},
     "output_type": "display_data"
    }
   ],
   "source": [
    "lookup_geo_id_to_country_names = find_country_from_modal_stats(\n",
    "    roi=roi,\n",
    "    image_collection = images_iCol,\n",
    "    reducer_choice=reducer_choice,\n",
    "    geo_id_column=geo_id_column,\n",
    "    country_dataset_id=country_dataset_id,\n",
    "    admin_code_col_name=admin_code_col_name,\n",
    "    lookup_country_codes_to_names=lookup_country_codes_to_names)\n"
   ]
  },
  {
   "cell_type": "markdown",
   "id": "4ebb5856-0a96-4399-ab5c-341c84eb3132",
   "metadata": {
    "tags": []
   },
   "source": [
    "##### iii) Reformat results table\n",
    "- long to wide\n",
    "- convert to proportions \n",
    "- set presence only flags\n",
    "- add in country names (using lookup tables) to the final results"
   ]
  },
  {
   "cell_type": "code",
   "execution_count": 12,
   "id": "98f4b376-8375-4670-8cb0-c9aaf96fa407",
   "metadata": {
    "tags": []
   },
   "outputs": [
    {
     "data": {
      "text/html": [
       "\n",
       "            <style>\n",
       "                .geemap-dark {\n",
       "                    --jp-widgets-color: white;\n",
       "                    --jp-widgets-label-color: white;\n",
       "                    --jp-ui-font-color1: white;\n",
       "                    --jp-layout-color2: #454545;\n",
       "                    background-color: #383838;\n",
       "                }\n",
       "                    \n",
       "                .geemap-dark .jupyter-button {\n",
       "                    --jp-layout-color3: #383838;\n",
       "                }\n",
       "                \n",
       "                .geemap-colab {\n",
       "                    background-color: var(--colab-primary-surface-color, white);\n",
       "                }\n",
       "                    \n",
       "                .geemap-colab .jupyter-button {\n",
       "                    --jp-layout-color3: var(--colab-primary-surface-color, white);\n",
       "                }\n",
       "            </style>\n",
       "            "
      ],
      "text/plain": [
       "<IPython.core.display.HTML object>"
      ]
     },
     "metadata": {},
     "output_type": "display_data"
    },
    {
     "name": "stdout",
     "output_type": "stream",
     "text": [
      "['EUFO_2020', 'GLAD_Primary', 'TMF_undist', 'JAXA_FNF_2020', 'GFC_TC_2020', 'GLAD_LULC_2020', 'ESRI_TC_2020', 'TMF_disturbed', 'TMF_plant', 'Oil_palm_Descals', 'Oil_palm_FDaP', 'Cocoa_ETH']\n",
      "['RADD_alerts', 'WDPA', 'OECM', 'KBA']\n"
     ]
    }
   ],
   "source": [
    "#add proprtion column\n",
    "df_combined[\"percentage\"] = (df_combined[\"sum\"]/df_combined[geometry_area_column])*100\n",
    "\n",
    "#convert to wide format (one row per geo_id)\n",
    "df_wide_format = df_combined.pivot_table(index=[geo_id_column,geometry_area_column],columns=['dataset_name'],values=['percentage'])\n",
    "\n",
    "#tidy unwanted headers etc\n",
    "tidy_tables.tidy_dataframe_after_pivot(df_wide_format) #runs in place so no need to assign\n",
    "\n",
    "# convert positive results values to \"True\" for specific columns\n",
    "for column in presence_only_flag_list: df_wide_format[column]=np.where(df_wide_format[column]>0,\"True\",\"-\")\n",
    "\n",
    "# # tidy output - decimal places\n",
    "for column in presence_only_flag_list: df_wide_format[decimal_place_column_list]=df_wide_format[decimal_place_column_list].round(decimals=0, out=None).astype(int)\n",
    "\n",
    "df_wide_format=df_wide_format.reset_index()\n",
    "\n",
    "df_wide_format[geometry_area_column]=df_wide_format[geometry_area_column].round(decimals=1, out=None)\n",
    "\n",
    "# #joins country name based on majority overlap with country \n",
    "# if debug: print (columns_list)\n",
    "print(decimal_place_column_list)\n",
    "print(presence_only_flag_list)\n",
    "\n",
    "df_wide_format = df_wide_format.merge(lookup_geo_id_to_country_names,on=geo_id_column)\n"
   ]
  },
  {
   "cell_type": "markdown",
   "id": "31929f1c-b245-4bef-968f-64bdee8ef1ed",
   "metadata": {
    "tags": []
   },
   "source": [
    "##### iv) Further reformatting\n",
    "- reorder columns\n",
    "- reorder rows to match Geo_ID / ROI order\n",
    "- add plot id column for easy reference e.g. for cross referencing table results with CEO / visualisation\n",
    "- remove underscores in column headers"
   ]
  },
  {
   "cell_type": "code",
   "execution_count": 13,
   "id": "20836916-d664-4334-aa6c-47916823443a",
   "metadata": {
    "tags": []
   },
   "outputs": [
    {
     "data": {
      "text/html": [
       "\n",
       "            <style>\n",
       "                .geemap-dark {\n",
       "                    --jp-widgets-color: white;\n",
       "                    --jp-widgets-label-color: white;\n",
       "                    --jp-ui-font-color1: white;\n",
       "                    --jp-layout-color2: #454545;\n",
       "                    background-color: #383838;\n",
       "                }\n",
       "                    \n",
       "                .geemap-dark .jupyter-button {\n",
       "                    --jp-layout-color3: #383838;\n",
       "                }\n",
       "                \n",
       "                .geemap-colab {\n",
       "                    background-color: var(--colab-primary-surface-color, white);\n",
       "                }\n",
       "                    \n",
       "                .geemap-colab .jupyter-button {\n",
       "                    --jp-layout-color3: var(--colab-primary-surface-color, white);\n",
       "                }\n",
       "            </style>\n",
       "            "
      ],
      "text/plain": [
       "<IPython.core.display.HTML object>"
      ]
     },
     "metadata": {},
     "output_type": "display_data"
    },
    {
     "name": "stdout",
     "output_type": "stream",
     "text": [
      "output csv:  /home/sepal-user/whisp/output_stats_wide_format.csv\n"
     ]
    },
    {
     "data": {
      "text/html": [
       "<div>\n",
       "<style scoped>\n",
       "    .dataframe tbody tr th:only-of-type {\n",
       "        vertical-align: middle;\n",
       "    }\n",
       "\n",
       "    .dataframe tbody tr th {\n",
       "        vertical-align: top;\n",
       "    }\n",
       "\n",
       "    .dataframe thead th {\n",
       "        text-align: right;\n",
       "    }\n",
       "</style>\n",
       "<table border=\"1\" class=\"dataframe\">\n",
       "  <thead>\n",
       "    <tr style=\"text-align: right;\">\n",
       "      <th></th>\n",
       "      <th>Geo id</th>\n",
       "      <th>Area ha</th>\n",
       "      <th>Country</th>\n",
       "      <th>EUFO 2020</th>\n",
       "      <th>GLAD Primary</th>\n",
       "      <th>TMF undist</th>\n",
       "      <th>JAXA FNF 2020</th>\n",
       "      <th>GFC TC 2020</th>\n",
       "      <th>GLAD LULC 2020</th>\n",
       "      <th>ESRI TC 2020</th>\n",
       "      <th>TMF disturbed</th>\n",
       "      <th>RADD alerts</th>\n",
       "      <th>TMF plant</th>\n",
       "      <th>Oil palm Descals</th>\n",
       "      <th>Oil palm FDaP</th>\n",
       "      <th>Cocoa ETH</th>\n",
       "      <th>WDPA</th>\n",
       "      <th>OECM</th>\n",
       "      <th>KBA</th>\n",
       "    </tr>\n",
       "    <tr>\n",
       "      <th>PLOTID</th>\n",
       "      <th></th>\n",
       "      <th></th>\n",
       "      <th></th>\n",
       "      <th></th>\n",
       "      <th></th>\n",
       "      <th></th>\n",
       "      <th></th>\n",
       "      <th></th>\n",
       "      <th></th>\n",
       "      <th></th>\n",
       "      <th></th>\n",
       "      <th></th>\n",
       "      <th></th>\n",
       "      <th></th>\n",
       "      <th></th>\n",
       "      <th></th>\n",
       "      <th></th>\n",
       "      <th></th>\n",
       "      <th></th>\n",
       "    </tr>\n",
       "  </thead>\n",
       "  <tbody>\n",
       "    <tr>\n",
       "      <th>1</th>\n",
       "      <td>88bec54ad04804f5b1fafbc131266640a129be2840fa67...</td>\n",
       "      <td>1.9</td>\n",
       "      <td>GHA</td>\n",
       "      <td>19</td>\n",
       "      <td>0</td>\n",
       "      <td>0</td>\n",
       "      <td>100</td>\n",
       "      <td>20</td>\n",
       "      <td>84</td>\n",
       "      <td>100</td>\n",
       "      <td>34</td>\n",
       "      <td>-</td>\n",
       "      <td>0</td>\n",
       "      <td>0</td>\n",
       "      <td>0</td>\n",
       "      <td>0</td>\n",
       "      <td>-</td>\n",
       "      <td>-</td>\n",
       "      <td>-</td>\n",
       "    </tr>\n",
       "    <tr>\n",
       "      <th>2</th>\n",
       "      <td>ef2f7c46fbe4fc892fdb81f9a31c9c507b9f1e45485042...</td>\n",
       "      <td>4.2</td>\n",
       "      <td>GHA</td>\n",
       "      <td>19</td>\n",
       "      <td>0</td>\n",
       "      <td>5</td>\n",
       "      <td>99</td>\n",
       "      <td>35</td>\n",
       "      <td>47</td>\n",
       "      <td>100</td>\n",
       "      <td>83</td>\n",
       "      <td>-</td>\n",
       "      <td>0</td>\n",
       "      <td>0</td>\n",
       "      <td>0</td>\n",
       "      <td>0</td>\n",
       "      <td>-</td>\n",
       "      <td>-</td>\n",
       "      <td>-</td>\n",
       "    </tr>\n",
       "    <tr>\n",
       "      <th>3</th>\n",
       "      <td>97408ef7bdac487e4a42e4abf20492b786310889fd4b04...</td>\n",
       "      <td>16.7</td>\n",
       "      <td>GHA</td>\n",
       "      <td>100</td>\n",
       "      <td>87</td>\n",
       "      <td>95</td>\n",
       "      <td>100</td>\n",
       "      <td>100</td>\n",
       "      <td>89</td>\n",
       "      <td>100</td>\n",
       "      <td>5</td>\n",
       "      <td>True</td>\n",
       "      <td>0</td>\n",
       "      <td>0</td>\n",
       "      <td>0</td>\n",
       "      <td>0</td>\n",
       "      <td>True</td>\n",
       "      <td>-</td>\n",
       "      <td>-</td>\n",
       "    </tr>\n",
       "    <tr>\n",
       "      <th>4</th>\n",
       "      <td>c288d6c94efa9011c0e3452af9f7fa0941661377030e10...</td>\n",
       "      <td>31.4</td>\n",
       "      <td>IDN</td>\n",
       "      <td>0</td>\n",
       "      <td>0</td>\n",
       "      <td>0</td>\n",
       "      <td>5</td>\n",
       "      <td>0</td>\n",
       "      <td>71</td>\n",
       "      <td>6</td>\n",
       "      <td>0</td>\n",
       "      <td>-</td>\n",
       "      <td>100</td>\n",
       "      <td>98</td>\n",
       "      <td>82</td>\n",
       "      <td>0</td>\n",
       "      <td>-</td>\n",
       "      <td>-</td>\n",
       "      <td>-</td>\n",
       "    </tr>\n",
       "    <tr>\n",
       "      <th>5</th>\n",
       "      <td>1a41a309ae2387f36a604c9a6c81887e64357a7f61d228...</td>\n",
       "      <td>2.0</td>\n",
       "      <td>IDN</td>\n",
       "      <td>0</td>\n",
       "      <td>0</td>\n",
       "      <td>0</td>\n",
       "      <td>85</td>\n",
       "      <td>0</td>\n",
       "      <td>19</td>\n",
       "      <td>100</td>\n",
       "      <td>13</td>\n",
       "      <td>-</td>\n",
       "      <td>0</td>\n",
       "      <td>0</td>\n",
       "      <td>4</td>\n",
       "      <td>0</td>\n",
       "      <td>-</td>\n",
       "      <td>-</td>\n",
       "      <td>-</td>\n",
       "    </tr>\n",
       "    <tr>\n",
       "      <th>6</th>\n",
       "      <td>1a4472dc40700ef33f931863f58d444f243d6441861667...</td>\n",
       "      <td>12.8</td>\n",
       "      <td>IDN</td>\n",
       "      <td>62</td>\n",
       "      <td>0</td>\n",
       "      <td>60</td>\n",
       "      <td>100</td>\n",
       "      <td>83</td>\n",
       "      <td>97</td>\n",
       "      <td>100</td>\n",
       "      <td>39</td>\n",
       "      <td>-</td>\n",
       "      <td>0</td>\n",
       "      <td>0</td>\n",
       "      <td>68</td>\n",
       "      <td>0</td>\n",
       "      <td>-</td>\n",
       "      <td>-</td>\n",
       "      <td>-</td>\n",
       "    </tr>\n",
       "    <tr>\n",
       "      <th>7</th>\n",
       "      <td>8e2accea7ddbb84b7f6001e00bcb60f57f563c80633b53...</td>\n",
       "      <td>21.0</td>\n",
       "      <td>IDN</td>\n",
       "      <td>28</td>\n",
       "      <td>0</td>\n",
       "      <td>31</td>\n",
       "      <td>96</td>\n",
       "      <td>53</td>\n",
       "      <td>95</td>\n",
       "      <td>100</td>\n",
       "      <td>67</td>\n",
       "      <td>-</td>\n",
       "      <td>0</td>\n",
       "      <td>0</td>\n",
       "      <td>51</td>\n",
       "      <td>0</td>\n",
       "      <td>-</td>\n",
       "      <td>-</td>\n",
       "      <td>-</td>\n",
       "    </tr>\n",
       "    <tr>\n",
       "      <th>8</th>\n",
       "      <td>0520cfac98fbc1bd7952b1c07a9f6983b83625722b6f66...</td>\n",
       "      <td>8.3</td>\n",
       "      <td>CIV</td>\n",
       "      <td>5</td>\n",
       "      <td>0</td>\n",
       "      <td>0</td>\n",
       "      <td>95</td>\n",
       "      <td>62</td>\n",
       "      <td>20</td>\n",
       "      <td>100</td>\n",
       "      <td>10</td>\n",
       "      <td>True</td>\n",
       "      <td>0</td>\n",
       "      <td>0</td>\n",
       "      <td>0</td>\n",
       "      <td>0</td>\n",
       "      <td>True</td>\n",
       "      <td>-</td>\n",
       "      <td>True</td>\n",
       "    </tr>\n",
       "    <tr>\n",
       "      <th>9</th>\n",
       "      <td>b84f55de2b7f3c77d1cbeb8b026a1b29be42d8b08d9205...</td>\n",
       "      <td>2.0</td>\n",
       "      <td>CIV</td>\n",
       "      <td>33</td>\n",
       "      <td>0</td>\n",
       "      <td>0</td>\n",
       "      <td>73</td>\n",
       "      <td>78</td>\n",
       "      <td>15</td>\n",
       "      <td>100</td>\n",
       "      <td>23</td>\n",
       "      <td>True</td>\n",
       "      <td>0</td>\n",
       "      <td>0</td>\n",
       "      <td>0</td>\n",
       "      <td>73</td>\n",
       "      <td>True</td>\n",
       "      <td>-</td>\n",
       "      <td>-</td>\n",
       "    </tr>\n",
       "    <tr>\n",
       "      <th>10</th>\n",
       "      <td>b7c15efb6e3c63fcfe649a2d994973a6f5caa844f720f0...</td>\n",
       "      <td>3.8</td>\n",
       "      <td>CIV</td>\n",
       "      <td>58</td>\n",
       "      <td>0</td>\n",
       "      <td>0</td>\n",
       "      <td>99</td>\n",
       "      <td>70</td>\n",
       "      <td>79</td>\n",
       "      <td>100</td>\n",
       "      <td>74</td>\n",
       "      <td>-</td>\n",
       "      <td>0</td>\n",
       "      <td>0</td>\n",
       "      <td>0</td>\n",
       "      <td>0</td>\n",
       "      <td>-</td>\n",
       "      <td>-</td>\n",
       "      <td>-</td>\n",
       "    </tr>\n",
       "    <tr>\n",
       "      <th>11</th>\n",
       "      <td>fa2aff0d60cf1bc0e1f1dd4b91daf932940c31c021ca1b...</td>\n",
       "      <td>3.6</td>\n",
       "      <td>CIV</td>\n",
       "      <td>41</td>\n",
       "      <td>0</td>\n",
       "      <td>0</td>\n",
       "      <td>99</td>\n",
       "      <td>44</td>\n",
       "      <td>99</td>\n",
       "      <td>100</td>\n",
       "      <td>6</td>\n",
       "      <td>-</td>\n",
       "      <td>0</td>\n",
       "      <td>0</td>\n",
       "      <td>0</td>\n",
       "      <td>0</td>\n",
       "      <td>-</td>\n",
       "      <td>-</td>\n",
       "      <td>-</td>\n",
       "    </tr>\n",
       "  </tbody>\n",
       "</table>\n",
       "</div>"
      ],
      "text/plain": [
       "                                                   Geo id  Area ha Country  \\\n",
       "PLOTID                                                                       \n",
       "1       88bec54ad04804f5b1fafbc131266640a129be2840fa67...      1.9     GHA   \n",
       "2       ef2f7c46fbe4fc892fdb81f9a31c9c507b9f1e45485042...      4.2     GHA   \n",
       "3       97408ef7bdac487e4a42e4abf20492b786310889fd4b04...     16.7     GHA   \n",
       "4       c288d6c94efa9011c0e3452af9f7fa0941661377030e10...     31.4     IDN   \n",
       "5       1a41a309ae2387f36a604c9a6c81887e64357a7f61d228...      2.0     IDN   \n",
       "6       1a4472dc40700ef33f931863f58d444f243d6441861667...     12.8     IDN   \n",
       "7       8e2accea7ddbb84b7f6001e00bcb60f57f563c80633b53...     21.0     IDN   \n",
       "8       0520cfac98fbc1bd7952b1c07a9f6983b83625722b6f66...      8.3     CIV   \n",
       "9       b84f55de2b7f3c77d1cbeb8b026a1b29be42d8b08d9205...      2.0     CIV   \n",
       "10      b7c15efb6e3c63fcfe649a2d994973a6f5caa844f720f0...      3.8     CIV   \n",
       "11      fa2aff0d60cf1bc0e1f1dd4b91daf932940c31c021ca1b...      3.6     CIV   \n",
       "\n",
       "        EUFO 2020  GLAD Primary  TMF undist  JAXA FNF 2020  GFC TC 2020  \\\n",
       "PLOTID                                                                    \n",
       "1              19             0           0            100           20   \n",
       "2              19             0           5             99           35   \n",
       "3             100            87          95            100          100   \n",
       "4               0             0           0              5            0   \n",
       "5               0             0           0             85            0   \n",
       "6              62             0          60            100           83   \n",
       "7              28             0          31             96           53   \n",
       "8               5             0           0             95           62   \n",
       "9              33             0           0             73           78   \n",
       "10             58             0           0             99           70   \n",
       "11             41             0           0             99           44   \n",
       "\n",
       "        GLAD LULC 2020  ESRI TC 2020  TMF disturbed RADD alerts  TMF plant  \\\n",
       "PLOTID                                                                       \n",
       "1                   84           100             34           -          0   \n",
       "2                   47           100             83           -          0   \n",
       "3                   89           100              5        True          0   \n",
       "4                   71             6              0           -        100   \n",
       "5                   19           100             13           -          0   \n",
       "6                   97           100             39           -          0   \n",
       "7                   95           100             67           -          0   \n",
       "8                   20           100             10        True          0   \n",
       "9                   15           100             23        True          0   \n",
       "10                  79           100             74           -          0   \n",
       "11                  99           100              6           -          0   \n",
       "\n",
       "        Oil palm Descals  Oil palm FDaP  Cocoa ETH  WDPA OECM   KBA  \n",
       "PLOTID                                                               \n",
       "1                      0              0          0     -    -     -  \n",
       "2                      0              0          0     -    -     -  \n",
       "3                      0              0          0  True    -     -  \n",
       "4                     98             82          0     -    -     -  \n",
       "5                      0              4          0     -    -     -  \n",
       "6                      0             68          0     -    -     -  \n",
       "7                      0             51          0     -    -     -  \n",
       "8                      0              0          0  True    -  True  \n",
       "9                      0              0         73  True    -     -  \n",
       "10                     0              0          0     -    -     -  \n",
       "11                     0              0          0     -    -     -  "
      ]
     },
     "execution_count": 13,
     "metadata": {},
     "output_type": "execute_result"
    }
   ],
   "source": [
    "prefix_columns_list =[geo_id_column,geometry_area_column,\"Country\"] \n",
    "\n",
    "df_wide_format = tidy_tables.reorder_columns_by_lookup(df_wide_format,lookup_gee_datasets,'dataset_order',\"dataset_name\",prefix_columns_list)\n",
    "\n",
    "try: df_wide_format.drop(country_dataset_name, axis=1, inplace=True)\n",
    "except: pass\n",
    "\n",
    "# reordering rows to fit original eo-id order if more than one - some repetition here...\n",
    "if len(df_wide_format)>1:\n",
    "    df_wide_format = pd.merge(geemap.ee_to_pandas(roi)[geo_id_column],\n",
    "                  df_wide_format, \n",
    "                  left_on=geo_id_column, \n",
    "                  right_on=geo_id_column, \n",
    "                  how='inner')\n",
    "    \n",
    "df_wide_format[\"PLOTID\"] = df_wide_format.index +1\n",
    "df_wide_format.set_index(\"PLOTID\", inplace = True)\n",
    "\n",
    "ceo_cols_for_exporting = df_wide_format.columns # with underscores\n",
    "\n",
    "# remove underscores in column names\n",
    "df_wide_format.columns = df_wide_format.columns.str.replace('_', ' ')\n",
    "\n",
    "# #export wide format csv\n",
    "df_wide_format.to_csv(path_or_buf=out_file_wide,header=True)\n",
    "\n",
    "if debug: print (\"output csv: \", out_file_wide)\n",
    "df_wide_format"
   ]
  },
  {
   "cell_type": "markdown",
   "id": "ae23af17-5286-4578-afad-413f7f0d0d1f",
   "metadata": {
    "tags": []
   },
   "source": [
    "### 4. Convert to CEO input"
   ]
  },
  {
   "cell_type": "code",
   "execution_count": 14,
   "id": "fdb205c0-8908-4c7b-8447-014608635713",
   "metadata": {
    "tags": []
   },
   "outputs": [
    {
     "data": {
      "text/html": [
       "\n",
       "            <style>\n",
       "                .geemap-dark {\n",
       "                    --jp-widgets-color: white;\n",
       "                    --jp-widgets-label-color: white;\n",
       "                    --jp-ui-font-color1: white;\n",
       "                    --jp-layout-color2: #454545;\n",
       "                    background-color: #383838;\n",
       "                }\n",
       "                    \n",
       "                .geemap-dark .jupyter-button {\n",
       "                    --jp-layout-color3: #383838;\n",
       "                }\n",
       "                \n",
       "                .geemap-colab {\n",
       "                    background-color: var(--colab-primary-surface-color, white);\n",
       "                }\n",
       "                    \n",
       "                .geemap-colab .jupyter-button {\n",
       "                    --jp-layout-color3: var(--colab-primary-surface-color, white);\n",
       "                }\n",
       "            </style>\n",
       "            "
      ],
      "text/plain": [
       "<IPython.core.display.HTML object>"
      ]
     },
     "metadata": {},
     "output_type": "display_data"
    }
   ],
   "source": [
    "df = pd.merge(geemap.ee_to_geopandas(roi), \n",
    "              df_wide_format, \n",
    "              left_on='Geo_id', \n",
    "              right_on='Geo id', \n",
    "              how='inner')"
   ]
  },
  {
   "cell_type": "code",
   "execution_count": 15,
   "id": "7c3aae13-d73b-4cda-a33d-732f584d1563",
   "metadata": {
    "tags": []
   },
   "outputs": [
    {
     "data": {
      "text/html": [
       "\n",
       "            <style>\n",
       "                .geemap-dark {\n",
       "                    --jp-widgets-color: white;\n",
       "                    --jp-widgets-label-color: white;\n",
       "                    --jp-ui-font-color1: white;\n",
       "                    --jp-layout-color2: #454545;\n",
       "                    background-color: #383838;\n",
       "                }\n",
       "                    \n",
       "                .geemap-dark .jupyter-button {\n",
       "                    --jp-layout-color3: #383838;\n",
       "                }\n",
       "                \n",
       "                .geemap-colab {\n",
       "                    background-color: var(--colab-primary-surface-color, white);\n",
       "                }\n",
       "                    \n",
       "                .geemap-colab .jupyter-button {\n",
       "                    --jp-layout-color3: var(--colab-primary-surface-color, white);\n",
       "                }\n",
       "            </style>\n",
       "            "
      ],
      "text/plain": [
       "<IPython.core.display.HTML object>"
      ]
     },
     "metadata": {},
     "output_type": "display_data"
    }
   ],
   "source": [
    "df[\"PLOTID\"] = df.index +1\n",
    "df.set_index(\"PLOTID\", inplace = True)"
   ]
  },
  {
   "cell_type": "code",
   "execution_count": 16,
   "id": "efa92651-7100-42ec-b0f8-238d6359612a",
   "metadata": {
    "tags": []
   },
   "outputs": [
    {
     "data": {
      "text/html": [
       "\n",
       "            <style>\n",
       "                .geemap-dark {\n",
       "                    --jp-widgets-color: white;\n",
       "                    --jp-widgets-label-color: white;\n",
       "                    --jp-ui-font-color1: white;\n",
       "                    --jp-layout-color2: #454545;\n",
       "                    background-color: #383838;\n",
       "                }\n",
       "                    \n",
       "                .geemap-dark .jupyter-button {\n",
       "                    --jp-layout-color3: #383838;\n",
       "                }\n",
       "                \n",
       "                .geemap-colab {\n",
       "                    background-color: var(--colab-primary-surface-color, white);\n",
       "                }\n",
       "                    \n",
       "                .geemap-colab .jupyter-button {\n",
       "                    --jp-layout-color3: var(--colab-primary-surface-color, white);\n",
       "                }\n",
       "            </style>\n",
       "            "
      ],
      "text/plain": [
       "<IPython.core.display.HTML object>"
      ]
     },
     "metadata": {},
     "output_type": "display_data"
    }
   ],
   "source": [
    "ceo_cols = df_wide_format.columns"
   ]
  },
  {
   "cell_type": "code",
   "execution_count": 17,
   "id": "191f2667-3684-4f64-ab2a-91c7254af61a",
   "metadata": {
    "tags": []
   },
   "outputs": [
    {
     "data": {
      "text/html": [
       "\n",
       "            <style>\n",
       "                .geemap-dark {\n",
       "                    --jp-widgets-color: white;\n",
       "                    --jp-widgets-label-color: white;\n",
       "                    --jp-ui-font-color1: white;\n",
       "                    --jp-layout-color2: #454545;\n",
       "                    background-color: #383838;\n",
       "                }\n",
       "                    \n",
       "                .geemap-dark .jupyter-button {\n",
       "                    --jp-layout-color3: #383838;\n",
       "                }\n",
       "                \n",
       "                .geemap-colab {\n",
       "                    background-color: var(--colab-primary-surface-color, white);\n",
       "                }\n",
       "                    \n",
       "                .geemap-colab .jupyter-button {\n",
       "                    --jp-layout-color3: var(--colab-primary-surface-color, white);\n",
       "                }\n",
       "            </style>\n",
       "            "
      ],
      "text/plain": [
       "<IPython.core.display.HTML object>"
      ]
     },
     "metadata": {},
     "output_type": "display_data"
    },
    {
     "data": {
      "text/plain": [
       "Index(['Geo id', 'Area ha', 'Country', 'EUFO 2020', 'GLAD Primary',\n",
       "       'TMF undist', 'JAXA FNF 2020', 'GFC TC 2020', 'GLAD LULC 2020',\n",
       "       'ESRI TC 2020', 'TMF disturbed', 'RADD alerts', 'TMF plant',\n",
       "       'Oil palm Descals', 'Oil palm FDaP', 'Cocoa ETH', 'WDPA', 'OECM',\n",
       "       'KBA'],\n",
       "      dtype='object')"
      ]
     },
     "execution_count": 17,
     "metadata": {},
     "output_type": "execute_result"
    }
   ],
   "source": [
    "df[ceo_cols].columns"
   ]
  },
  {
   "cell_type": "code",
   "execution_count": 18,
   "id": "881631f8-27a1-4aec-a649-7bb92005235f",
   "metadata": {
    "tags": []
   },
   "outputs": [
    {
     "data": {
      "text/html": [
       "\n",
       "            <style>\n",
       "                .geemap-dark {\n",
       "                    --jp-widgets-color: white;\n",
       "                    --jp-widgets-label-color: white;\n",
       "                    --jp-ui-font-color1: white;\n",
       "                    --jp-layout-color2: #454545;\n",
       "                    background-color: #383838;\n",
       "                }\n",
       "                    \n",
       "                .geemap-dark .jupyter-button {\n",
       "                    --jp-layout-color3: #383838;\n",
       "                }\n",
       "                \n",
       "                .geemap-colab {\n",
       "                    background-color: var(--colab-primary-surface-color, white);\n",
       "                }\n",
       "                    \n",
       "                .geemap-colab .jupyter-button {\n",
       "                    --jp-layout-color3: var(--colab-primary-surface-color, white);\n",
       "                }\n",
       "            </style>\n",
       "            "
      ],
      "text/plain": [
       "<IPython.core.display.HTML object>"
      ]
     },
     "metadata": {},
     "output_type": "display_data"
    }
   ],
   "source": [
    "gdf= df[ceo_cols]"
   ]
  },
  {
   "cell_type": "code",
   "execution_count": 19,
   "id": "628a8b65-5ebf-4291-9c39-08b81864b392",
   "metadata": {},
   "outputs": [
    {
     "data": {
      "text/html": [
       "\n",
       "            <style>\n",
       "                .geemap-dark {\n",
       "                    --jp-widgets-color: white;\n",
       "                    --jp-widgets-label-color: white;\n",
       "                    --jp-ui-font-color1: white;\n",
       "                    --jp-layout-color2: #454545;\n",
       "                    background-color: #383838;\n",
       "                }\n",
       "                    \n",
       "                .geemap-dark .jupyter-button {\n",
       "                    --jp-layout-color3: #383838;\n",
       "                }\n",
       "                \n",
       "                .geemap-colab {\n",
       "                    background-color: var(--colab-primary-surface-color, white);\n",
       "                }\n",
       "                    \n",
       "                .geemap-colab .jupyter-button {\n",
       "                    --jp-layout-color3: var(--colab-primary-surface-color, white);\n",
       "                }\n",
       "            </style>\n",
       "            "
      ],
      "text/plain": [
       "<IPython.core.display.HTML object>"
      ]
     },
     "metadata": {},
     "output_type": "display_data"
    }
   ],
   "source": [
    "ceo_cols_for_exporting = tidy_tables.truncate_strings_in_list(ceo_cols_for_exporting,10) # for shapefile export\n"
   ]
  },
  {
   "cell_type": "code",
   "execution_count": 20,
   "id": "2b8f69c4-48cc-4516-90e5-81bb10f56ed1",
   "metadata": {
    "tags": []
   },
   "outputs": [
    {
     "data": {
      "text/html": [
       "\n",
       "            <style>\n",
       "                .geemap-dark {\n",
       "                    --jp-widgets-color: white;\n",
       "                    --jp-widgets-label-color: white;\n",
       "                    --jp-ui-font-color1: white;\n",
       "                    --jp-layout-color2: #454545;\n",
       "                    background-color: #383838;\n",
       "                }\n",
       "                    \n",
       "                .geemap-dark .jupyter-button {\n",
       "                    --jp-layout-color3: #383838;\n",
       "                }\n",
       "                \n",
       "                .geemap-colab {\n",
       "                    background-color: var(--colab-primary-surface-color, white);\n",
       "                }\n",
       "                    \n",
       "                .geemap-colab .jupyter-button {\n",
       "                    --jp-layout-color3: var(--colab-primary-surface-color, white);\n",
       "                }\n",
       "            </style>\n",
       "            "
      ],
      "text/plain": [
       "<IPython.core.display.HTML object>"
      ]
     },
     "metadata": {},
     "output_type": "display_data"
    }
   ],
   "source": [
    "# gdf.columns = [\"geoid\",\"pol_area\",\"country\",\"gfc_2020\",\"esri_2020\",\"jaxa_fnf\",\n",
    "#                \"glad_lulc\",\"tmf_undist\",\"glad_prim\",\"tmf_dist\",\"radd\",\"tmf_plant\",\"palm_desc\",\"palm_fdap\",\"cocoa_eth\",\"wdpa\",\"oecm\",\"biodiv\",\"jrc_2020\"]\n",
    "gdf.columns = ceo_cols_for_exporting # dynamic list (albeit col names still need fixing CEO end)"
   ]
  },
  {
   "cell_type": "code",
   "execution_count": 21,
   "id": "3175a037-6336-4e7b-9017-e2d725c7546f",
   "metadata": {
    "tags": []
   },
   "outputs": [
    {
     "data": {
      "text/html": [
       "\n",
       "            <style>\n",
       "                .geemap-dark {\n",
       "                    --jp-widgets-color: white;\n",
       "                    --jp-widgets-label-color: white;\n",
       "                    --jp-ui-font-color1: white;\n",
       "                    --jp-layout-color2: #454545;\n",
       "                    background-color: #383838;\n",
       "                }\n",
       "                    \n",
       "                .geemap-dark .jupyter-button {\n",
       "                    --jp-layout-color3: #383838;\n",
       "                }\n",
       "                \n",
       "                .geemap-colab {\n",
       "                    background-color: var(--colab-primary-surface-color, white);\n",
       "                }\n",
       "                    \n",
       "                .geemap-colab .jupyter-button {\n",
       "                    --jp-layout-color3: var(--colab-primary-surface-color, white);\n",
       "                }\n",
       "            </style>\n",
       "            "
      ],
      "text/plain": [
       "<IPython.core.display.HTML object>"
      ]
     },
     "metadata": {},
     "output_type": "display_data"
    }
   ],
   "source": [
    "gdf = gpd.GeoDataFrame(gdf,\n",
    "                       geometry=df.geometry,\n",
    "                       crs=\"EPSG:4326\")"
   ]
  },
  {
   "cell_type": "code",
   "execution_count": 22,
   "id": "a4bd2e6f-24ce-4fd8-b082-eb247ad0309b",
   "metadata": {},
   "outputs": [
    {
     "data": {
      "text/html": [
       "\n",
       "            <style>\n",
       "                .geemap-dark {\n",
       "                    --jp-widgets-color: white;\n",
       "                    --jp-widgets-label-color: white;\n",
       "                    --jp-ui-font-color1: white;\n",
       "                    --jp-layout-color2: #454545;\n",
       "                    background-color: #383838;\n",
       "                }\n",
       "                    \n",
       "                .geemap-dark .jupyter-button {\n",
       "                    --jp-layout-color3: #383838;\n",
       "                }\n",
       "                \n",
       "                .geemap-colab {\n",
       "                    background-color: var(--colab-primary-surface-color, white);\n",
       "                }\n",
       "                    \n",
       "                .geemap-colab .jupyter-button {\n",
       "                    --jp-layout-color3: var(--colab-primary-surface-color, white);\n",
       "                }\n",
       "            </style>\n",
       "            "
      ],
      "text/plain": [
       "<IPython.core.display.HTML object>"
      ]
     },
     "metadata": {},
     "output_type": "display_data"
    }
   ],
   "source": [
    "from modules.file_to_ceo import get_ceo_url"
   ]
  },
  {
   "cell_type": "code",
   "execution_count": 23,
   "id": "15e1fa93-aef9-495a-8a93-f03836c5ff0b",
   "metadata": {
    "tags": []
   },
   "outputs": [
    {
     "data": {
      "text/html": [
       "\n",
       "            <style>\n",
       "                .geemap-dark {\n",
       "                    --jp-widgets-color: white;\n",
       "                    --jp-widgets-label-color: white;\n",
       "                    --jp-ui-font-color1: white;\n",
       "                    --jp-layout-color2: #454545;\n",
       "                    background-color: #383838;\n",
       "                }\n",
       "                    \n",
       "                .geemap-dark .jupyter-button {\n",
       "                    --jp-layout-color3: #383838;\n",
       "                }\n",
       "                \n",
       "                .geemap-colab {\n",
       "                    background-color: var(--colab-primary-surface-color, white);\n",
       "                }\n",
       "                    \n",
       "                .geemap-colab .jupyter-button {\n",
       "                    --jp-layout-color3: var(--colab-primary-surface-color, white);\n",
       "                }\n",
       "            </style>\n",
       "            "
      ],
      "text/plain": [
       "<IPython.core.display.HTML object>"
      ]
     },
     "metadata": {},
     "output_type": "display_data"
<<<<<<< HEAD
    },
    {
     "data": {
      "text/html": [
       "<div>\n",
       "<style scoped>\n",
       "    .dataframe tbody tr th:only-of-type {\n",
       "        vertical-align: middle;\n",
       "    }\n",
       "\n",
       "    .dataframe tbody tr th {\n",
       "        vertical-align: top;\n",
       "    }\n",
       "\n",
       "    .dataframe thead th {\n",
       "        text-align: right;\n",
       "    }\n",
       "</style>\n",
       "<table border=\"1\" class=\"dataframe\">\n",
       "  <thead>\n",
       "    <tr style=\"text-align: right;\">\n",
       "      <th></th>\n",
       "      <th>Geo_id</th>\n",
       "      <th>Area_ha</th>\n",
       "      <th>Country</th>\n",
       "      <th>EUFO_2020</th>\n",
       "      <th>GLAD_Prima</th>\n",
       "      <th>TMF_undist</th>\n",
       "      <th>JAXA_FNF_2</th>\n",
       "      <th>GFC_TC_202</th>\n",
       "      <th>GLAD_LULC_</th>\n",
       "      <th>ESRI_TC_20</th>\n",
       "      <th>TMF_distur</th>\n",
       "      <th>RADD_alert</th>\n",
       "      <th>TMF_plant</th>\n",
       "      <th>Oil_palm_D</th>\n",
       "      <th>Oil_palm_F</th>\n",
       "      <th>Cocoa_ETH</th>\n",
       "      <th>WDPA</th>\n",
       "      <th>OECM</th>\n",
       "      <th>KBA</th>\n",
       "      <th>geometry</th>\n",
       "    </tr>\n",
       "    <tr>\n",
       "      <th>PLOTID</th>\n",
       "      <th></th>\n",
       "      <th></th>\n",
       "      <th></th>\n",
       "      <th></th>\n",
       "      <th></th>\n",
       "      <th></th>\n",
       "      <th></th>\n",
       "      <th></th>\n",
       "      <th></th>\n",
       "      <th></th>\n",
       "      <th></th>\n",
       "      <th></th>\n",
       "      <th></th>\n",
       "      <th></th>\n",
       "      <th></th>\n",
       "      <th></th>\n",
       "      <th></th>\n",
       "      <th></th>\n",
       "      <th></th>\n",
       "      <th></th>\n",
       "    </tr>\n",
       "  </thead>\n",
       "  <tbody>\n",
       "    <tr>\n",
       "      <th>1</th>\n",
       "      <td>88bec54ad04804f5b1fafbc131266640a129be2840fa67...</td>\n",
       "      <td>1.9</td>\n",
       "      <td>GHA</td>\n",
       "      <td>19</td>\n",
       "      <td>0</td>\n",
       "      <td>0</td>\n",
       "      <td>100</td>\n",
       "      <td>20</td>\n",
       "      <td>84</td>\n",
       "      <td>100</td>\n",
       "      <td>34</td>\n",
       "      <td>-</td>\n",
       "      <td>0</td>\n",
       "      <td>0</td>\n",
       "      <td>0</td>\n",
       "      <td>0</td>\n",
       "      <td>-</td>\n",
       "      <td>-</td>\n",
       "      <td>-</td>\n",
       "      <td>POLYGON ((-1.61217 6.16014, -1.61281 6.15934, ...</td>\n",
       "    </tr>\n",
       "    <tr>\n",
       "      <th>2</th>\n",
       "      <td>ef2f7c46fbe4fc892fdb81f9a31c9c507b9f1e45485042...</td>\n",
       "      <td>4.2</td>\n",
       "      <td>GHA</td>\n",
       "      <td>19</td>\n",
       "      <td>0</td>\n",
       "      <td>5</td>\n",
       "      <td>99</td>\n",
       "      <td>35</td>\n",
       "      <td>47</td>\n",
       "      <td>100</td>\n",
       "      <td>83</td>\n",
       "      <td>-</td>\n",
       "      <td>0</td>\n",
       "      <td>0</td>\n",
       "      <td>0</td>\n",
       "      <td>0</td>\n",
       "      <td>-</td>\n",
       "      <td>-</td>\n",
       "      <td>-</td>\n",
       "      <td>POLYGON ((-1.64574 6.10544, -1.64616 6.10518, ...</td>\n",
       "    </tr>\n",
       "    <tr>\n",
       "      <th>3</th>\n",
       "      <td>97408ef7bdac487e4a42e4abf20492b786310889fd4b04...</td>\n",
       "      <td>16.7</td>\n",
       "      <td>GHA</td>\n",
       "      <td>100</td>\n",
       "      <td>87</td>\n",
       "      <td>95</td>\n",
       "      <td>100</td>\n",
       "      <td>100</td>\n",
       "      <td>89</td>\n",
       "      <td>100</td>\n",
       "      <td>5</td>\n",
       "      <td>True</td>\n",
       "      <td>0</td>\n",
       "      <td>0</td>\n",
       "      <td>0</td>\n",
       "      <td>0</td>\n",
       "      <td>True</td>\n",
       "      <td>-</td>\n",
       "      <td>-</td>\n",
       "      <td>POLYGON ((-2.15903 5.98247, -2.15952 5.97923, ...</td>\n",
       "    </tr>\n",
       "    <tr>\n",
       "      <th>4</th>\n",
       "      <td>c288d6c94efa9011c0e3452af9f7fa0941661377030e10...</td>\n",
       "      <td>31.4</td>\n",
       "      <td>IDN</td>\n",
       "      <td>0</td>\n",
       "      <td>0</td>\n",
       "      <td>0</td>\n",
       "      <td>5</td>\n",
       "      <td>0</td>\n",
       "      <td>71</td>\n",
       "      <td>6</td>\n",
       "      <td>0</td>\n",
       "      <td>-</td>\n",
       "      <td>100</td>\n",
       "      <td>98</td>\n",
       "      <td>82</td>\n",
       "      <td>0</td>\n",
       "      <td>-</td>\n",
       "      <td>-</td>\n",
       "      <td>-</td>\n",
       "      <td>POLYGON ((103.95150 -3.05333, 103.95144 -3.056...</td>\n",
       "    </tr>\n",
       "    <tr>\n",
       "      <th>5</th>\n",
       "      <td>1a41a309ae2387f36a604c9a6c81887e64357a7f61d228...</td>\n",
       "      <td>2.0</td>\n",
       "      <td>IDN</td>\n",
       "      <td>0</td>\n",
       "      <td>0</td>\n",
       "      <td>0</td>\n",
       "      <td>85</td>\n",
       "      <td>0</td>\n",
       "      <td>19</td>\n",
       "      <td>100</td>\n",
       "      <td>13</td>\n",
       "      <td>-</td>\n",
       "      <td>0</td>\n",
       "      <td>0</td>\n",
       "      <td>4</td>\n",
       "      <td>0</td>\n",
       "      <td>-</td>\n",
       "      <td>-</td>\n",
       "      <td>-</td>\n",
       "      <td>POLYGON ((103.96965 -3.06819, 103.96944 -3.069...</td>\n",
       "    </tr>\n",
       "    <tr>\n",
       "      <th>6</th>\n",
       "      <td>1a4472dc40700ef33f931863f58d444f243d6441861667...</td>\n",
       "      <td>12.8</td>\n",
       "      <td>IDN</td>\n",
       "      <td>62</td>\n",
       "      <td>0</td>\n",
       "      <td>60</td>\n",
       "      <td>100</td>\n",
       "      <td>83</td>\n",
       "      <td>97</td>\n",
       "      <td>100</td>\n",
       "      <td>39</td>\n",
       "      <td>-</td>\n",
       "      <td>0</td>\n",
       "      <td>0</td>\n",
       "      <td>68</td>\n",
       "      <td>0</td>\n",
       "      <td>-</td>\n",
       "      <td>-</td>\n",
       "      <td>-</td>\n",
       "      <td>POLYGON ((103.97412 -3.08140, 103.97318 -3.082...</td>\n",
       "    </tr>\n",
       "    <tr>\n",
       "      <th>7</th>\n",
       "      <td>8e2accea7ddbb84b7f6001e00bcb60f57f563c80633b53...</td>\n",
       "      <td>21.0</td>\n",
       "      <td>IDN</td>\n",
       "      <td>28</td>\n",
       "      <td>0</td>\n",
       "      <td>31</td>\n",
       "      <td>96</td>\n",
       "      <td>53</td>\n",
       "      <td>95</td>\n",
       "      <td>100</td>\n",
       "      <td>67</td>\n",
       "      <td>-</td>\n",
       "      <td>0</td>\n",
       "      <td>0</td>\n",
       "      <td>51</td>\n",
       "      <td>0</td>\n",
       "      <td>-</td>\n",
       "      <td>-</td>\n",
       "      <td>-</td>\n",
       "      <td>POLYGON ((103.97641 -3.08646, 103.97768 -3.086...</td>\n",
       "    </tr>\n",
       "    <tr>\n",
       "      <th>8</th>\n",
       "      <td>0520cfac98fbc1bd7952b1c07a9f6983b83625722b6f66...</td>\n",
       "      <td>8.3</td>\n",
       "      <td>CIV</td>\n",
       "      <td>5</td>\n",
       "      <td>0</td>\n",
       "      <td>0</td>\n",
       "      <td>95</td>\n",
       "      <td>62</td>\n",
       "      <td>20</td>\n",
       "      <td>100</td>\n",
       "      <td>10</td>\n",
       "      <td>True</td>\n",
       "      <td>0</td>\n",
       "      <td>0</td>\n",
       "      <td>0</td>\n",
       "      <td>0</td>\n",
       "      <td>True</td>\n",
       "      <td>-</td>\n",
       "      <td>True</td>\n",
       "      <td>POLYGON ((-4.10289 5.71371, -4.10244 5.71017, ...</td>\n",
       "    </tr>\n",
       "    <tr>\n",
       "      <th>9</th>\n",
       "      <td>b84f55de2b7f3c77d1cbeb8b026a1b29be42d8b08d9205...</td>\n",
       "      <td>2.0</td>\n",
       "      <td>CIV</td>\n",
       "      <td>33</td>\n",
       "      <td>0</td>\n",
       "      <td>0</td>\n",
       "      <td>73</td>\n",
       "      <td>78</td>\n",
       "      <td>15</td>\n",
       "      <td>100</td>\n",
       "      <td>23</td>\n",
       "      <td>True</td>\n",
       "      <td>0</td>\n",
       "      <td>0</td>\n",
       "      <td>0</td>\n",
       "      <td>73</td>\n",
       "      <td>True</td>\n",
       "      <td>-</td>\n",
       "      <td>-</td>\n",
       "      <td>POLYGON ((-4.08696 5.67473, -4.08768 5.67271, ...</td>\n",
       "    </tr>\n",
       "    <tr>\n",
       "      <th>10</th>\n",
       "      <td>b7c15efb6e3c63fcfe649a2d994973a6f5caa844f720f0...</td>\n",
       "      <td>3.8</td>\n",
       "      <td>CIV</td>\n",
       "      <td>58</td>\n",
       "      <td>0</td>\n",
       "      <td>0</td>\n",
       "      <td>99</td>\n",
       "      <td>70</td>\n",
       "      <td>79</td>\n",
       "      <td>100</td>\n",
       "      <td>74</td>\n",
       "      <td>-</td>\n",
       "      <td>0</td>\n",
       "      <td>0</td>\n",
       "      <td>0</td>\n",
       "      <td>0</td>\n",
       "      <td>-</td>\n",
       "      <td>-</td>\n",
       "      <td>-</td>\n",
       "      <td>POLYGON ((-4.12002 5.57303, -4.12039 5.57248, ...</td>\n",
       "    </tr>\n",
       "    <tr>\n",
       "      <th>11</th>\n",
       "      <td>fa2aff0d60cf1bc0e1f1dd4b91daf932940c31c021ca1b...</td>\n",
       "      <td>3.6</td>\n",
       "      <td>CIV</td>\n",
       "      <td>41</td>\n",
       "      <td>0</td>\n",
       "      <td>0</td>\n",
       "      <td>99</td>\n",
       "      <td>44</td>\n",
       "      <td>99</td>\n",
       "      <td>100</td>\n",
       "      <td>6</td>\n",
       "      <td>-</td>\n",
       "      <td>0</td>\n",
       "      <td>0</td>\n",
       "      <td>0</td>\n",
       "      <td>0</td>\n",
       "      <td>-</td>\n",
       "      <td>-</td>\n",
       "      <td>-</td>\n",
       "      <td>POLYGON ((-7.50789 6.07249, -7.50759 6.07046, ...</td>\n",
       "    </tr>\n",
       "  </tbody>\n",
       "</table>\n",
       "</div>"
      ],
      "text/plain": [
       "                                                   Geo_id  Area_ha Country  \\\n",
       "PLOTID                                                                       \n",
       "1       88bec54ad04804f5b1fafbc131266640a129be2840fa67...      1.9     GHA   \n",
       "2       ef2f7c46fbe4fc892fdb81f9a31c9c507b9f1e45485042...      4.2     GHA   \n",
       "3       97408ef7bdac487e4a42e4abf20492b786310889fd4b04...     16.7     GHA   \n",
       "4       c288d6c94efa9011c0e3452af9f7fa0941661377030e10...     31.4     IDN   \n",
       "5       1a41a309ae2387f36a604c9a6c81887e64357a7f61d228...      2.0     IDN   \n",
       "6       1a4472dc40700ef33f931863f58d444f243d6441861667...     12.8     IDN   \n",
       "7       8e2accea7ddbb84b7f6001e00bcb60f57f563c80633b53...     21.0     IDN   \n",
       "8       0520cfac98fbc1bd7952b1c07a9f6983b83625722b6f66...      8.3     CIV   \n",
       "9       b84f55de2b7f3c77d1cbeb8b026a1b29be42d8b08d9205...      2.0     CIV   \n",
       "10      b7c15efb6e3c63fcfe649a2d994973a6f5caa844f720f0...      3.8     CIV   \n",
       "11      fa2aff0d60cf1bc0e1f1dd4b91daf932940c31c021ca1b...      3.6     CIV   \n",
       "\n",
       "        EUFO_2020  GLAD_Prima  TMF_undist  JAXA_FNF_2  GFC_TC_202  GLAD_LULC_  \\\n",
       "PLOTID                                                                          \n",
       "1              19           0           0         100          20          84   \n",
       "2              19           0           5          99          35          47   \n",
       "3             100          87          95         100         100          89   \n",
       "4               0           0           0           5           0          71   \n",
       "5               0           0           0          85           0          19   \n",
       "6              62           0          60         100          83          97   \n",
       "7              28           0          31          96          53          95   \n",
       "8               5           0           0          95          62          20   \n",
       "9              33           0           0          73          78          15   \n",
       "10             58           0           0          99          70          79   \n",
       "11             41           0           0          99          44          99   \n",
=======
    }
   ],
   "source": [
    "gdf = gpd.GeoDataFrame(gdf,\n",
    "                       geometry=df.geometry,\n",
    "                       crs=\"EPSG:4326\")"
   ]
  },
  {
   "cell_type": "code",
   "execution_count": 19,
   "id": "15e1fa93-aef9-495a-8a93-f03836c5ff0b",
   "metadata": {
    "tags": []
   },
   "outputs": [
    {
     "data": {
      "text/html": [
>>>>>>> bba4a701
       "\n",
       "        ESRI_TC_20  TMF_distur RADD_alert  TMF_plant  Oil_palm_D  Oil_palm_F  \\\n",
       "PLOTID                                                                         \n",
       "1              100          34          -          0           0           0   \n",
       "2              100          83          -          0           0           0   \n",
       "3              100           5       True          0           0           0   \n",
       "4                6           0          -        100          98          82   \n",
       "5              100          13          -          0           0           4   \n",
       "6              100          39          -          0           0          68   \n",
       "7              100          67          -          0           0          51   \n",
       "8              100          10       True          0           0           0   \n",
       "9              100          23       True          0           0           0   \n",
       "10             100          74          -          0           0           0   \n",
       "11             100           6          -          0           0           0   \n",
       "\n",
       "        Cocoa_ETH  WDPA OECM   KBA  \\\n",
       "PLOTID                               \n",
       "1               0     -    -     -   \n",
       "2               0     -    -     -   \n",
       "3               0  True    -     -   \n",
       "4               0     -    -     -   \n",
       "5               0     -    -     -   \n",
       "6               0     -    -     -   \n",
       "7               0     -    -     -   \n",
       "8               0  True    -  True   \n",
       "9              73  True    -     -   \n",
       "10              0     -    -     -   \n",
       "11              0     -    -     -   \n",
       "\n",
       "                                                 geometry  \n",
       "PLOTID                                                     \n",
       "1       POLYGON ((-1.61217 6.16014, -1.61281 6.15934, ...  \n",
       "2       POLYGON ((-1.64574 6.10544, -1.64616 6.10518, ...  \n",
       "3       POLYGON ((-2.15903 5.98247, -2.15952 5.97923, ...  \n",
       "4       POLYGON ((103.95150 -3.05333, 103.95144 -3.056...  \n",
       "5       POLYGON ((103.96965 -3.06819, 103.96944 -3.069...  \n",
       "6       POLYGON ((103.97412 -3.08140, 103.97318 -3.082...  \n",
       "7       POLYGON ((103.97641 -3.08646, 103.97768 -3.086...  \n",
       "8       POLYGON ((-4.10289 5.71371, -4.10244 5.71017, ...  \n",
       "9       POLYGON ((-4.08696 5.67473, -4.08768 5.67271, ...  \n",
       "10      POLYGON ((-4.12002 5.57303, -4.12039 5.57248, ...  \n",
       "11      POLYGON ((-7.50789 6.07249, -7.50759 6.07046, ...  "
      ]
     },
     "execution_count": 23,
     "metadata": {},
<<<<<<< HEAD
     "output_type": "execute_result"
=======
     "output_type": "display_data"
    },
    {
     "name": "stdout",
     "output_type": "stream",
     "text": [
      "{'institutionId': 3878, 'projectTemplate': -1, 'useTemplatePlots': False, 'useTemplateWidgets': False, 'imageryId': 1317, 'projectImageryList': [1885], 'aoiFeatures': [], 'aoiFileName': '', 'description': '', 'name': 'dpi_20231221135058', 'privacyLevel': 'users', 'projectOptions': {'showGEEScript': False, 'showPlotInformation': True, 'collectConfidence': False, 'autoLaunchGeoDash': True}, 'designSettings': {'userAssignment': {'userMethod': 'none', 'users': [], 'percents': []}, 'qaqcAssignment': {'qaqcMethod': 'none', 'percent': 0, 'smes': [], 'timesToReview': 2}, 'sampleGeometries': {'points': True, 'lines': True, 'polygons': True}}, 'numPlots': '', 'plotDistribution': 'shp', 'plotShape': 'square', 'plotSize': '', 'plotSpacing': '', 'shufflePlots': False, 'sampleDistribution': 'center', 'samplesPerPlot': '1', 'sampleResolution': '', 'allowDrawnSamples': False, 'surveyQuestions': {'0': {'question': 'Forest 2020', 'answers': {'0': {'answer': 'Yes', 'color': '#5eb273', 'hide': False}, '1': {'answer': 'No', 'color': '#d99c2e', 'hide': False}}, 'parentQuestionId': -1, 'parentAnswerIds': [], 'dataType': 'text', 'hideQuestion': False, 'componentType': 'button', 'cardOrder': 1}}, 'surveyRules': [], 'plotFileName': 'test_ceo.zip', 'plotFileBase64': 'data:application/zip;base64,UEsDBBQAAAAIAAAAAADSOa1+4wIAAFwFAAAUAAAAdGVzdF9jZW9fYWxsLnNocC5zaHBjYFDnYsAKmNa9YGZgYAWyGBkYCja4MR5QT5PkE9zIcQDIN9j+L9Lh24J1E1SXSDhg148CgFoYEqBmHdA693O/TKRy1bJFEg5AvkPa8Z/7YWaBFHIiND0oO/1z/x677yx/F4PtcVh/EkWtw2Sg3pJZ7wRuLUaYleSwaZk/RD3DxZMIu4DcBYJA87zOr767DmI32C3CqZu0v0HdIgLkrz28y0cbYh66/UxAPAHqD4eVYb/27/qXe10xC6y2wd37135j6QOfgnMg/uBH+EPhR8iv/XaNNfw/syFyk4N+7a8wv83BB1GbkADkd3SXhG+HyDuc8/+1P2bPSw9nCD+BE8j3PPRvx7FssDsa5vn92l/1mqHfG6K/IdQHxW6wW4Ls6z9uhehvKPRDdatB8K/9st//ek/PApv3YEHor/0nOG1f9GVB4wDIvzz34jcmiP4FZUC/NrYH7ROGug/k98efOru3QPgo/gNqZwbFFXLa+bFsV/7uV+IgtRv0bRgPNFik2Mx/B+aD0xg0nAI2uzIe+LQt4ATvO6xqDV7aMR5o53qloP4azEc3G0U/0EgWJHcEPPkT6WDacmHzoyKOA0ChE1V/Ix2OsqpFMOaC0zTcHUAQ9xSoNuvjlmbLXEy1MD7MLJjZftONjmyFmI2unxXhjoYYbmDe2cNzoNq9Dyz3SgvIl3nX6rSiG8Mdp/iQ5GBqL3vbrMzvAav9oIJkFszsK0afA7p7werR9bMh5cP5HkA5p92Cv/nXguQaUjuB/KeFapHNyyDuQMqHr8KBcqd0S8Q3LwOr7S5CVTu7A8hXbeD9r7QCYVb2bPkZe1aB5atqUOxiyI4D8psvGfWxQ/hxvkB+Y6LbwT+rwerBbpu12Dk6YgWYj2Y/AzsQB0D9EZIGlEMvm1zeRm18vRTiD3aEPzpqUdVC9LZ8n1+5Esw/NRVVL886IH/TmnO8/1YgzPYRzvfeDXG32yQg3+Foi/72DWB5FPMBUEsDBBQAAAAIAAAAAABsS+5wDAAAAAoAAAAUAAAAdGVzdF9jZW9fYWxsLnNocC5jcGfzDPbXtbAwtdQ1BABQSwMEFAAAAAgAAAAAAMM/WVkPAwAA1xYAABQAAAB0ZXN0X2Nlb19hbGwuc2hwLmRiZu2YzYobRxDHF+fgS0IgEAg56QUiqrurq6vPCQRDSHzwXVR/lC2jlYRWmw/yNHm2vEg68iag6ZnVYq+MQrYOw6i+pqT5zV8lffL7p18+v7q6+uPZn8+uRuzlDz+9evHd4fTHvw9fDOKv62ZZ3p1+e8gfxLeb1UJ2Vf6p/+rz43je3K73u98m619rXliwMHX9erNb3iWMxt/Kr7LQtU7Ov5KyWN2u8kR8f62L23VZ3uzvqd/ultf31B+qJ+I7KXcf33T9diXr/dTnK6vrRak3U/Mf4lpkOxHPm7yRRd2/mYj/UrZy33ybmq/vTkfnS8tNWf48HX+7+/f+jsY/m3VmmFPNHqUAMqD6ZFQ0ZeOMJSIEMTamahlBhUIMuYjzXEJlZ1KE0Ld813ce4ci+fyNrmUh+DDOxc8FJj4Eux3Ye5tNVDr85NeCH2ul3M+p57LkuvV9vtqrVkJE0VdTM0WpJbDSKMzlmDyFFNRU9sge0GEpOSZLlrFzRUZ7oi3N7gYj7oSN2Va7LITe8VI84uyfEL6Nfby4GBK4aUpGMHCoK2nZIagGjTYHJGWCOWjABtpfgqi2NWcwISdN4W0Nzikd2ZsTHsOu+YeIQ375qrM/wMRjJmflXu9t6eswPsPdE/LHn+u8hjtkyF8oRq0oEYzJUh96KRg0qENEQGRcCOKgGio2ZOBCSCRrZUBlv68zcHSP+Yl0263qzPBvm74dAp9l9Dg9VvAl7X3XmWzXyWMXhAjVj29U9qfjMG0EjDqJU6zioI6Em0FEoc9vTQyV0PkhQMsVaDp5bXhN9IsukuUzt4nZ+vKfAZSLOD0C8W2ZGcDOXsahgn3PpSJ4fcWqIY7ClbR0BoKpzGp1p24m235SIqBZdIcTmanIeWNsO7rMP1SimpNgjcjBj53xEuDk34jSiYF3OQ9aSTrMfgriLl4A4dbr+hPhsFpoqS85VQikpMaam1w3ICpByIlAf1JPLDORc8o592zmct1ZIwQcbJoi15mOruB25vUOHM0NP7FYO3yP+gH9UKFwC4r57f/8/xL/+C1BLAwQUAAAACAAAAAAAVX9Dr3kAAACRAAAAFAAAAHRlc3RfY2VvX2FsbC5zaHAucHJqc3f1d3cOjlYCEvHh7sHxhpYWJko6Lo4hob7RSi5IQsEBHq5B/p4u0UoIMTNjcwtDY3M9Ax0jSws9I1NzIyNjUzPj2FidgCBPX1egCe5Fqal55ZnJGUo6BnoGsTqhfp4hQHNT04HiYCFDcxNTYyNLI1NDS0sTY6BWAFBLAwQUAAAACAAAAAAApLr+uFIAAACcAAAAFAAAAHRlc3RfY2VvX2FsbC5zaHAuc2h4Y2BQ52LADvxeMDMwsAIZjAwMBRvcGA+op0nyCW7kOADkG2z/F+nwbcG6CapLJBxw6EcGRkCcAMTTgHgC0EQtIA3Ux5gHpTdB6W8QdUxRQDoAAFBLAQIAABQAAAAIAAAAAADSOa1+4wIAAFwFAAAUAAAAAAAAAAAAAAAAAAAAAAB0ZXN0X2Nlb19hbGwuc2hwLnNocFBLAQIAABQAAAAIAAAAAABsS+5wDAAAAAoAAAAUAAAAAAAAAAAAAAAAABUDAAB0ZXN0X2Nlb19hbGwuc2hwLmNwZ1BLAQIAABQAAAAIAAAAAADDP1lZDwMAANcWAAAUAAAAAAAAAAAAAAAAAFMDAAB0ZXN0X2Nlb19hbGwuc2hwLmRiZlBLAQIAABQAAAAIAAAAAABVf0OveQAAAJEAAAAUAAAAAAAAAAAAAAAAAJQGAAB0ZXN0X2Nlb19hbGwuc2hwLnByalBLAQIAABQAAAAIAAAAAACkuv64UgAAAJwAAAAUAAAAAAAAAAAAAAAAAD8HAAB0ZXN0X2Nlb19hbGwuc2hwLnNoeFBLBQYAAAAABQAFAEoBAADDBwAAAAA='}\n",
      "Project creation request sent successfully.\n"
     ]
>>>>>>> bba4a701
    }
   ],
   "source": [
    "gdf.to_file(filename='test_ceo_all.shp.zip', driver='ESRI Shapefile')\n",
    "gdf\n",
    "# ceo_url = get_ceo_url(\"./test_ceo_all.shp.zip\") # getting login errors, so temp not running this"
   ]
  },
  {
   "cell_type": "markdown",
   "id": "e3b512b0-f24b-4554-9d0b-8d34929804cd",
   "metadata": {
    "tags": []
   },
   "source": [
    "### 5. Create Map "
   ]
  },
  {
   "cell_type": "code",
<<<<<<< HEAD
   "execution_count": 24,
=======
   "execution_count": 20,
>>>>>>> bba4a701
   "id": "4ccdb011-65b4-4e06-9ce9-f30409841daa",
   "metadata": {
    "tags": []
   },
   "outputs": [
    {
     "data": {
      "text/html": [
       "\n",
       "            <style>\n",
       "                .geemap-dark {\n",
       "                    --jp-widgets-color: white;\n",
       "                    --jp-widgets-label-color: white;\n",
       "                    --jp-ui-font-color1: white;\n",
       "                    --jp-layout-color2: #454545;\n",
       "                    background-color: #383838;\n",
       "                }\n",
       "                    \n",
       "                .geemap-dark .jupyter-button {\n",
       "                    --jp-layout-color3: #383838;\n",
       "                }\n",
       "                \n",
       "                .geemap-colab {\n",
       "                    background-color: var(--colab-primary-surface-color, white);\n",
       "                }\n",
       "                    \n",
       "                .geemap-colab .jupyter-button {\n",
       "                    --jp-layout-color3: var(--colab-primary-surface-color, white);\n",
       "                }\n",
       "            </style>\n",
       "            "
      ],
      "text/plain": [
       "<IPython.core.display.HTML object>"
      ]
     },
     "metadata": {},
     "output_type": "display_data"
    }
   ],
   "source": [
    "images_iCol_for_viz = images_iCol.sort(\"dataset_order\").filter(ee.Filter.neq(\"country_allocation_stats_only\",1))"
   ]
  },
  {
   "cell_type": "code",
<<<<<<< HEAD
   "execution_count": 25,
=======
   "execution_count": 21,
>>>>>>> bba4a701
   "id": "5cc82d7d-94aa-4e41-b321-c8d9daf43a95",
   "metadata": {
    "tags": []
   },
   "outputs": [
    {
     "data": {
      "text/html": [
       "\n",
       "            <style>\n",
       "                .geemap-dark {\n",
       "                    --jp-widgets-color: white;\n",
       "                    --jp-widgets-label-color: white;\n",
       "                    --jp-ui-font-color1: white;\n",
       "                    --jp-layout-color2: #454545;\n",
       "                    background-color: #383838;\n",
       "                }\n",
       "                    \n",
       "                .geemap-dark .jupyter-button {\n",
       "                    --jp-layout-color3: #383838;\n",
       "                }\n",
       "                \n",
       "                .geemap-colab {\n",
       "                    background-color: var(--colab-primary-surface-color, white);\n",
       "                }\n",
       "                    \n",
       "                .geemap-colab .jupyter-button {\n",
       "                    --jp-layout-color3: var(--colab-primary-surface-color, white);\n",
       "                }\n",
       "            </style>\n",
       "            "
      ],
      "text/plain": [
       "<IPython.core.display.HTML object>"
      ]
     },
     "metadata": {},
     "output_type": "display_data"
    },
    {
     "name": "stdout",
     "output_type": "stream",
     "text": [
      "All layers added\n"
     ]
    }
   ],
   "source": [
    "Map = geemap.Map()\n",
    "visParams_1 =  {'min': 0,'max': 1,'palette':['White','#339933']} # dark green\n",
    "visParams_2 =  {'min': 0,'max': 1,'palette':['White','#47d147']} # light green\n",
    "visParams_3 =  {'min': 0,'max': 1,'palette':['White','#de3535']} # red\n",
    "visParams_4 =  {'min': 0,'max': 1,'palette':['White','#cc9900']} # orange/brown\n",
    "visParams_5 =  {'min': 0,'max': 1,'palette':['White','#a69d9d']} # grey\n",
    "\n",
    "for i in range(images_iCol_for_viz.size().getInfo()):\n",
    "    \n",
    "    image_new = ee.Image(images_iCol_for_viz.toList(100,0).get(i))\n",
    "    \n",
    "    dataset_name = image_new.get(\"system:index\").getInfo()\n",
    "    \n",
    "    if i<=3:\n",
    "        visParams_sel=visParams_1\n",
    "    elif i<=7:\n",
    "        visParams_sel=visParams_2\n",
    "    elif i==8:\n",
    "        visParams_sel=visParams_3\n",
    "    elif i<=12:\n",
    "        visParams_sel=visParams_4\n",
    "    elif i<=15:\n",
    "        visParams_sel=visParams_5\n",
    "        \n",
    "    \n",
    "    # if debug: print (\"adding image\",i,\"-\",dataset_name)\n",
    "    Map.addLayer(image_new.gt(0).unmask(),visParams_sel,dataset_name,0,1)\n",
    "    \n",
    "    \n",
    "Map.addLayer(roi,{},'roi ',1,1)\n",
    "# Map.addLayer(roi_alerts_buffer,{},'roi buffer zone')\n",
    "\n",
    "if debug: print (\"All layers added\")    "
   ]
  },
  {
   "cell_type": "code",
<<<<<<< HEAD
   "execution_count": 26,
=======
   "execution_count": 22,
>>>>>>> bba4a701
   "id": "5e97b44e-8269-4de3-9325-ceace306518d",
   "metadata": {},
   "outputs": [
    {
     "data": {
      "text/html": [
       "\n",
       "            <style>\n",
       "                .geemap-dark {\n",
       "                    --jp-widgets-color: white;\n",
       "                    --jp-widgets-label-color: white;\n",
       "                    --jp-ui-font-color1: white;\n",
       "                    --jp-layout-color2: #454545;\n",
       "                    background-color: #383838;\n",
       "                }\n",
       "                    \n",
       "                .geemap-dark .jupyter-button {\n",
       "                    --jp-layout-color3: #383838;\n",
       "                }\n",
       "                \n",
       "                .geemap-colab {\n",
       "                    background-color: var(--colab-primary-surface-color, white);\n",
       "                }\n",
       "                    \n",
       "                .geemap-colab .jupyter-button {\n",
       "                    --jp-layout-color3: var(--colab-primary-surface-color, white);\n",
       "                }\n",
       "            </style>\n",
       "            "
      ],
      "text/plain": [
       "<IPython.core.display.HTML object>"
      ]
     },
     "metadata": {},
     "output_type": "display_data"
    }
   ],
   "source": [
    "sc = Sidecar(title='Check Plots')\n",
    "with sc:display(Map)"
   ]
  },
  {
   "cell_type": "markdown",
   "id": "69851f7f-044a-4bdd-82ed-6510046ec0bc",
   "metadata": {},
   "source": [
    "## Display outputs"
   ]
  },
  {
   "cell_type": "markdown",
   "id": "15d8f97f-dcca-47ec-a567-9a2aacef2cc3",
   "metadata": {
    "tags": []
   },
   "source": [
    "### 6. Zoom on polygon"
   ]
  },
  {
   "cell_type": "code",
<<<<<<< HEAD
   "execution_count": 27,
=======
   "execution_count": 23,
>>>>>>> bba4a701
   "id": "cdc3dfb2-91fc-4e78-a49e-85c7294c794c",
   "metadata": {
    "tags": []
   },
   "outputs": [
    {
     "data": {
      "text/html": [
       "\n",
       "            <style>\n",
       "                .geemap-dark {\n",
       "                    --jp-widgets-color: white;\n",
       "                    --jp-widgets-label-color: white;\n",
       "                    --jp-ui-font-color1: white;\n",
       "                    --jp-layout-color2: #454545;\n",
       "                    background-color: #383838;\n",
       "                }\n",
       "                    \n",
       "                .geemap-dark .jupyter-button {\n",
       "                    --jp-layout-color3: #383838;\n",
       "                }\n",
       "                \n",
       "                .geemap-colab {\n",
       "                    background-color: var(--colab-primary-surface-color, white);\n",
       "                }\n",
       "                    \n",
       "                .geemap-colab .jupyter-button {\n",
       "                    --jp-layout-color3: var(--colab-primary-surface-color, white);\n",
       "                }\n",
       "            </style>\n",
       "            "
      ],
      "text/plain": [
       "<IPython.core.display.HTML object>"
      ]
     },
     "metadata": {},
     "output_type": "display_data"
    }
   ],
   "source": [
    "# number/index from list of ROI features - the selected feature is shown on the map. e.g., choose 0 for first in the list \n",
    "plotid = 2"
   ]
  },
  {
   "cell_type": "code",
<<<<<<< HEAD
   "execution_count": 28,
=======
   "execution_count": null,
>>>>>>> bba4a701
   "id": "739b5b79-1690-4a65-a0ef-6fcde2dccbd7",
   "metadata": {},
   "outputs": [
    {
     "data": {
      "text/html": [
       "\n",
       "            <style>\n",
       "                .geemap-dark {\n",
       "                    --jp-widgets-color: white;\n",
       "                    --jp-widgets-label-color: white;\n",
       "                    --jp-ui-font-color1: white;\n",
       "                    --jp-layout-color2: #454545;\n",
       "                    background-color: #383838;\n",
       "                }\n",
       "                    \n",
       "                .geemap-dark .jupyter-button {\n",
       "                    --jp-layout-color3: #383838;\n",
       "                }\n",
       "                \n",
       "                .geemap-colab {\n",
       "                    background-color: var(--colab-primary-surface-color, white);\n",
       "                }\n",
       "                    \n",
       "                .geemap-colab .jupyter-button {\n",
       "                    --jp-layout-color3: var(--colab-primary-surface-color, white);\n",
       "                }\n",
       "            </style>\n",
       "            "
      ],
      "text/plain": [
       "<IPython.core.display.HTML object>"
      ]
     },
     "metadata": {},
     "output_type": "display_data"
    }
   ],
   "source": [
    "#choose how close to zoom to chosen polygon (1-24, where 24 is fully zoomed in) \n",
    "zoom_level = 16 \n",
    "\n",
    "single_feature_id = roi.aggregate_array(geo_id_column).get(plotid-1).getInfo()\n",
    "if debug: print (geo_id_column,single_feature_id)\n",
    "single_feature = ee.Feature(roi.filter(ee.Filter.eq(geo_id_column,single_feature_id)).first())\n",
    "\n",
    "Map.centerObject(single_feature,zoom_level)"
   ]
  },
  {
   "cell_type": "markdown",
   "id": "863cc8aa-0ef6-4b42-8f86-eb63c7e78a2a",
   "metadata": {
    "tags": []
   },
   "source": [
    "### 7. Display table"
   ]
  },
  {
   "cell_type": "code",
<<<<<<< HEAD
   "execution_count": 29,
=======
   "execution_count": null,
>>>>>>> bba4a701
   "id": "31a052ec-541a-4f8d-be61-1da84b5d4851",
   "metadata": {
    "tags": []
   },
<<<<<<< HEAD
   "outputs": [
    {
     "data": {
      "text/html": [
       "\n",
       "            <style>\n",
       "                .geemap-dark {\n",
       "                    --jp-widgets-color: white;\n",
       "                    --jp-widgets-label-color: white;\n",
       "                    --jp-ui-font-color1: white;\n",
       "                    --jp-layout-color2: #454545;\n",
       "                    background-color: #383838;\n",
       "                }\n",
       "                    \n",
       "                .geemap-dark .jupyter-button {\n",
       "                    --jp-layout-color3: #383838;\n",
       "                }\n",
       "                \n",
       "                .geemap-colab {\n",
       "                    background-color: var(--colab-primary-surface-color, white);\n",
       "                }\n",
       "                    \n",
       "                .geemap-colab .jupyter-button {\n",
       "                    --jp-layout-color3: var(--colab-primary-surface-color, white);\n",
       "                }\n",
       "            </style>\n",
       "            "
      ],
      "text/plain": [
       "<IPython.core.display.HTML object>"
      ]
     },
     "metadata": {},
     "output_type": "display_data"
    },
    {
     "data": {
      "text/html": [
       "<div>\n",
       "<style scoped>\n",
       "    .dataframe tbody tr th:only-of-type {\n",
       "        vertical-align: middle;\n",
       "    }\n",
       "\n",
       "    .dataframe tbody tr th {\n",
       "        vertical-align: top;\n",
       "    }\n",
       "\n",
       "    .dataframe thead th {\n",
       "        text-align: right;\n",
       "    }\n",
       "</style>\n",
       "<table border=\"1\" class=\"dataframe\">\n",
       "  <thead>\n",
       "    <tr style=\"text-align: right;\">\n",
       "      <th></th>\n",
       "      <th>Geo id</th>\n",
       "      <th>Area ha</th>\n",
       "      <th>Country</th>\n",
       "      <th>EUFO 2020</th>\n",
       "      <th>GLAD Primary</th>\n",
       "      <th>TMF undist</th>\n",
       "      <th>JAXA FNF 2020</th>\n",
       "      <th>GFC TC 2020</th>\n",
       "      <th>GLAD LULC 2020</th>\n",
       "      <th>ESRI TC 2020</th>\n",
       "      <th>TMF disturbed</th>\n",
       "      <th>RADD alerts</th>\n",
       "      <th>TMF plant</th>\n",
       "      <th>Oil palm Descals</th>\n",
       "      <th>Oil palm FDaP</th>\n",
       "      <th>Cocoa ETH</th>\n",
       "      <th>WDPA</th>\n",
       "      <th>OECM</th>\n",
       "      <th>KBA</th>\n",
       "    </tr>\n",
       "    <tr>\n",
       "      <th>PLOTID</th>\n",
       "      <th></th>\n",
       "      <th></th>\n",
       "      <th></th>\n",
       "      <th></th>\n",
       "      <th></th>\n",
       "      <th></th>\n",
       "      <th></th>\n",
       "      <th></th>\n",
       "      <th></th>\n",
       "      <th></th>\n",
       "      <th></th>\n",
       "      <th></th>\n",
       "      <th></th>\n",
       "      <th></th>\n",
       "      <th></th>\n",
       "      <th></th>\n",
       "      <th></th>\n",
       "      <th></th>\n",
       "      <th></th>\n",
       "    </tr>\n",
       "  </thead>\n",
       "  <tbody>\n",
       "    <tr>\n",
       "      <th>1</th>\n",
       "      <td>88bec54ad04804f5b1fafbc131266640a129be2840fa67...</td>\n",
       "      <td>1.9</td>\n",
       "      <td>GHA</td>\n",
       "      <td>19</td>\n",
       "      <td>0</td>\n",
       "      <td>0</td>\n",
       "      <td>100</td>\n",
       "      <td>20</td>\n",
       "      <td>84</td>\n",
       "      <td>100</td>\n",
       "      <td>34</td>\n",
       "      <td>-</td>\n",
       "      <td>0</td>\n",
       "      <td>0</td>\n",
       "      <td>0</td>\n",
       "      <td>0</td>\n",
       "      <td>-</td>\n",
       "      <td>-</td>\n",
       "      <td>-</td>\n",
       "    </tr>\n",
       "    <tr>\n",
       "      <th>2</th>\n",
       "      <td>ef2f7c46fbe4fc892fdb81f9a31c9c507b9f1e45485042...</td>\n",
       "      <td>4.2</td>\n",
       "      <td>GHA</td>\n",
       "      <td>19</td>\n",
       "      <td>0</td>\n",
       "      <td>5</td>\n",
       "      <td>99</td>\n",
       "      <td>35</td>\n",
       "      <td>47</td>\n",
       "      <td>100</td>\n",
       "      <td>83</td>\n",
       "      <td>-</td>\n",
       "      <td>0</td>\n",
       "      <td>0</td>\n",
       "      <td>0</td>\n",
       "      <td>0</td>\n",
       "      <td>-</td>\n",
       "      <td>-</td>\n",
       "      <td>-</td>\n",
       "    </tr>\n",
       "    <tr>\n",
       "      <th>3</th>\n",
       "      <td>97408ef7bdac487e4a42e4abf20492b786310889fd4b04...</td>\n",
       "      <td>16.7</td>\n",
       "      <td>GHA</td>\n",
       "      <td>100</td>\n",
       "      <td>87</td>\n",
       "      <td>95</td>\n",
       "      <td>100</td>\n",
       "      <td>100</td>\n",
       "      <td>89</td>\n",
       "      <td>100</td>\n",
       "      <td>5</td>\n",
       "      <td>True</td>\n",
       "      <td>0</td>\n",
       "      <td>0</td>\n",
       "      <td>0</td>\n",
       "      <td>0</td>\n",
       "      <td>True</td>\n",
       "      <td>-</td>\n",
       "      <td>-</td>\n",
       "    </tr>\n",
       "    <tr>\n",
       "      <th>4</th>\n",
       "      <td>c288d6c94efa9011c0e3452af9f7fa0941661377030e10...</td>\n",
       "      <td>31.4</td>\n",
       "      <td>IDN</td>\n",
       "      <td>0</td>\n",
       "      <td>0</td>\n",
       "      <td>0</td>\n",
       "      <td>5</td>\n",
       "      <td>0</td>\n",
       "      <td>71</td>\n",
       "      <td>6</td>\n",
       "      <td>0</td>\n",
       "      <td>-</td>\n",
       "      <td>100</td>\n",
       "      <td>98</td>\n",
       "      <td>82</td>\n",
       "      <td>0</td>\n",
       "      <td>-</td>\n",
       "      <td>-</td>\n",
       "      <td>-</td>\n",
       "    </tr>\n",
       "    <tr>\n",
       "      <th>5</th>\n",
       "      <td>1a41a309ae2387f36a604c9a6c81887e64357a7f61d228...</td>\n",
       "      <td>2.0</td>\n",
       "      <td>IDN</td>\n",
       "      <td>0</td>\n",
       "      <td>0</td>\n",
       "      <td>0</td>\n",
       "      <td>85</td>\n",
       "      <td>0</td>\n",
       "      <td>19</td>\n",
       "      <td>100</td>\n",
       "      <td>13</td>\n",
       "      <td>-</td>\n",
       "      <td>0</td>\n",
       "      <td>0</td>\n",
       "      <td>4</td>\n",
       "      <td>0</td>\n",
       "      <td>-</td>\n",
       "      <td>-</td>\n",
       "      <td>-</td>\n",
       "    </tr>\n",
       "    <tr>\n",
       "      <th>6</th>\n",
       "      <td>1a4472dc40700ef33f931863f58d444f243d6441861667...</td>\n",
       "      <td>12.8</td>\n",
       "      <td>IDN</td>\n",
       "      <td>62</td>\n",
       "      <td>0</td>\n",
       "      <td>60</td>\n",
       "      <td>100</td>\n",
       "      <td>83</td>\n",
       "      <td>97</td>\n",
       "      <td>100</td>\n",
       "      <td>39</td>\n",
       "      <td>-</td>\n",
       "      <td>0</td>\n",
       "      <td>0</td>\n",
       "      <td>68</td>\n",
       "      <td>0</td>\n",
       "      <td>-</td>\n",
       "      <td>-</td>\n",
       "      <td>-</td>\n",
       "    </tr>\n",
       "    <tr>\n",
       "      <th>7</th>\n",
       "      <td>8e2accea7ddbb84b7f6001e00bcb60f57f563c80633b53...</td>\n",
       "      <td>21.0</td>\n",
       "      <td>IDN</td>\n",
       "      <td>28</td>\n",
       "      <td>0</td>\n",
       "      <td>31</td>\n",
       "      <td>96</td>\n",
       "      <td>53</td>\n",
       "      <td>95</td>\n",
       "      <td>100</td>\n",
       "      <td>67</td>\n",
       "      <td>-</td>\n",
       "      <td>0</td>\n",
       "      <td>0</td>\n",
       "      <td>51</td>\n",
       "      <td>0</td>\n",
       "      <td>-</td>\n",
       "      <td>-</td>\n",
       "      <td>-</td>\n",
       "    </tr>\n",
       "    <tr>\n",
       "      <th>8</th>\n",
       "      <td>0520cfac98fbc1bd7952b1c07a9f6983b83625722b6f66...</td>\n",
       "      <td>8.3</td>\n",
       "      <td>CIV</td>\n",
       "      <td>5</td>\n",
       "      <td>0</td>\n",
       "      <td>0</td>\n",
       "      <td>95</td>\n",
       "      <td>62</td>\n",
       "      <td>20</td>\n",
       "      <td>100</td>\n",
       "      <td>10</td>\n",
       "      <td>True</td>\n",
       "      <td>0</td>\n",
       "      <td>0</td>\n",
       "      <td>0</td>\n",
       "      <td>0</td>\n",
       "      <td>True</td>\n",
       "      <td>-</td>\n",
       "      <td>True</td>\n",
       "    </tr>\n",
       "    <tr>\n",
       "      <th>9</th>\n",
       "      <td>b84f55de2b7f3c77d1cbeb8b026a1b29be42d8b08d9205...</td>\n",
       "      <td>2.0</td>\n",
       "      <td>CIV</td>\n",
       "      <td>33</td>\n",
       "      <td>0</td>\n",
       "      <td>0</td>\n",
       "      <td>73</td>\n",
       "      <td>78</td>\n",
       "      <td>15</td>\n",
       "      <td>100</td>\n",
       "      <td>23</td>\n",
       "      <td>True</td>\n",
       "      <td>0</td>\n",
       "      <td>0</td>\n",
       "      <td>0</td>\n",
       "      <td>73</td>\n",
       "      <td>True</td>\n",
       "      <td>-</td>\n",
       "      <td>-</td>\n",
       "    </tr>\n",
       "    <tr>\n",
       "      <th>10</th>\n",
       "      <td>b7c15efb6e3c63fcfe649a2d994973a6f5caa844f720f0...</td>\n",
       "      <td>3.8</td>\n",
       "      <td>CIV</td>\n",
       "      <td>58</td>\n",
       "      <td>0</td>\n",
       "      <td>0</td>\n",
       "      <td>99</td>\n",
       "      <td>70</td>\n",
       "      <td>79</td>\n",
       "      <td>100</td>\n",
       "      <td>74</td>\n",
       "      <td>-</td>\n",
       "      <td>0</td>\n",
       "      <td>0</td>\n",
       "      <td>0</td>\n",
       "      <td>0</td>\n",
       "      <td>-</td>\n",
       "      <td>-</td>\n",
       "      <td>-</td>\n",
       "    </tr>\n",
       "    <tr>\n",
       "      <th>11</th>\n",
       "      <td>fa2aff0d60cf1bc0e1f1dd4b91daf932940c31c021ca1b...</td>\n",
       "      <td>3.6</td>\n",
       "      <td>CIV</td>\n",
       "      <td>41</td>\n",
       "      <td>0</td>\n",
       "      <td>0</td>\n",
       "      <td>99</td>\n",
       "      <td>44</td>\n",
       "      <td>99</td>\n",
       "      <td>100</td>\n",
       "      <td>6</td>\n",
       "      <td>-</td>\n",
       "      <td>0</td>\n",
       "      <td>0</td>\n",
       "      <td>0</td>\n",
       "      <td>0</td>\n",
       "      <td>-</td>\n",
       "      <td>-</td>\n",
       "      <td>-</td>\n",
       "    </tr>\n",
       "  </tbody>\n",
       "</table>\n",
       "</div>"
      ],
      "text/plain": [
       "                                                   Geo id  Area ha Country  \\\n",
       "PLOTID                                                                       \n",
       "1       88bec54ad04804f5b1fafbc131266640a129be2840fa67...      1.9     GHA   \n",
       "2       ef2f7c46fbe4fc892fdb81f9a31c9c507b9f1e45485042...      4.2     GHA   \n",
       "3       97408ef7bdac487e4a42e4abf20492b786310889fd4b04...     16.7     GHA   \n",
       "4       c288d6c94efa9011c0e3452af9f7fa0941661377030e10...     31.4     IDN   \n",
       "5       1a41a309ae2387f36a604c9a6c81887e64357a7f61d228...      2.0     IDN   \n",
       "6       1a4472dc40700ef33f931863f58d444f243d6441861667...     12.8     IDN   \n",
       "7       8e2accea7ddbb84b7f6001e00bcb60f57f563c80633b53...     21.0     IDN   \n",
       "8       0520cfac98fbc1bd7952b1c07a9f6983b83625722b6f66...      8.3     CIV   \n",
       "9       b84f55de2b7f3c77d1cbeb8b026a1b29be42d8b08d9205...      2.0     CIV   \n",
       "10      b7c15efb6e3c63fcfe649a2d994973a6f5caa844f720f0...      3.8     CIV   \n",
       "11      fa2aff0d60cf1bc0e1f1dd4b91daf932940c31c021ca1b...      3.6     CIV   \n",
       "\n",
       "        EUFO 2020  GLAD Primary  TMF undist  JAXA FNF 2020  GFC TC 2020  \\\n",
       "PLOTID                                                                    \n",
       "1              19             0           0            100           20   \n",
       "2              19             0           5             99           35   \n",
       "3             100            87          95            100          100   \n",
       "4               0             0           0              5            0   \n",
       "5               0             0           0             85            0   \n",
       "6              62             0          60            100           83   \n",
       "7              28             0          31             96           53   \n",
       "8               5             0           0             95           62   \n",
       "9              33             0           0             73           78   \n",
       "10             58             0           0             99           70   \n",
       "11             41             0           0             99           44   \n",
       "\n",
       "        GLAD LULC 2020  ESRI TC 2020  TMF disturbed RADD alerts  TMF plant  \\\n",
       "PLOTID                                                                       \n",
       "1                   84           100             34           -          0   \n",
       "2                   47           100             83           -          0   \n",
       "3                   89           100              5        True          0   \n",
       "4                   71             6              0           -        100   \n",
       "5                   19           100             13           -          0   \n",
       "6                   97           100             39           -          0   \n",
       "7                   95           100             67           -          0   \n",
       "8                   20           100             10        True          0   \n",
       "9                   15           100             23        True          0   \n",
       "10                  79           100             74           -          0   \n",
       "11                  99           100              6           -          0   \n",
       "\n",
       "        Oil palm Descals  Oil palm FDaP  Cocoa ETH  WDPA OECM   KBA  \n",
       "PLOTID                                                               \n",
       "1                      0              0          0     -    -     -  \n",
       "2                      0              0          0     -    -     -  \n",
       "3                      0              0          0  True    -     -  \n",
       "4                     98             82          0     -    -     -  \n",
       "5                      0              4          0     -    -     -  \n",
       "6                      0             68          0     -    -     -  \n",
       "7                      0             51          0     -    -     -  \n",
       "8                      0              0          0  True    -  True  \n",
       "9                      0              0         73  True    -     -  \n",
       "10                     0              0          0     -    -     -  \n",
       "11                     0              0          0     -    -     -  "
      ]
     },
     "execution_count": 29,
     "metadata": {},
     "output_type": "execute_result"
    }
   ],
=======
   "outputs": [],
>>>>>>> bba4a701
   "source": [
    "df[ceo_cols]"
   ]
  },
  {
   "cell_type": "markdown",
   "id": "52a21df9-2ee0-44fc-b80d-ccd4113bb11c",
   "metadata": {
    "tags": []
   },
   "source": [
    "### 8. Generate CEO URL"
   ]
  },
  {
   "cell_type": "code",
<<<<<<< HEAD
   "execution_count": 30,
   "id": "6ebf6c7f-5acc-4c58-82b1-2611a2d888f2",
   "metadata": {},
   "outputs": [
    {
     "data": {
      "text/html": [
       "\n",
       "            <style>\n",
       "                .geemap-dark {\n",
       "                    --jp-widgets-color: white;\n",
       "                    --jp-widgets-label-color: white;\n",
       "                    --jp-ui-font-color1: white;\n",
       "                    --jp-layout-color2: #454545;\n",
       "                    background-color: #383838;\n",
       "                }\n",
       "                    \n",
       "                .geemap-dark .jupyter-button {\n",
       "                    --jp-layout-color3: #383838;\n",
       "                }\n",
       "                \n",
       "                .geemap-colab {\n",
       "                    background-color: var(--colab-primary-surface-color, white);\n",
       "                }\n",
       "                    \n",
       "                .geemap-colab .jupyter-button {\n",
       "                    --jp-layout-color3: var(--colab-primary-surface-color, white);\n",
       "                }\n",
       "            </style>\n",
       "            "
      ],
      "text/plain": [
       "<IPython.core.display.HTML object>"
      ]
     },
     "metadata": {},
     "output_type": "display_data"
    },
    {
     "ename": "NameError",
     "evalue": "name 'ceo_url' is not defined",
     "output_type": "error",
     "traceback": [
      "\u001b[0;31m---------------------------------------------------------------------------\u001b[0m",
      "\u001b[0;31mNameError\u001b[0m                                 Traceback (most recent call last)",
      "Cell \u001b[0;32mIn[30], line 1\u001b[0m\n\u001b[0;32m----> 1\u001b[0m \u001b[38;5;28mprint\u001b[39m(\u001b[43mceo_url\u001b[49m)\n",
      "\u001b[0;31mNameError\u001b[0m: name 'ceo_url' is not defined"
     ]
    }
   ],
=======
   "execution_count": null,
   "id": "6ebf6c7f-5acc-4c58-82b1-2611a2d888f2",
   "metadata": {},
   "outputs": [],
>>>>>>> bba4a701
   "source": [
    "print(ceo_url)"
   ]
  },
  {
   "cell_type": "markdown",
   "id": "7cc51d7e-2548-4cc1-8de9-11e378f298df",
   "metadata": {},
   "source": [
    "### 9. Optional: exporting images to an image collection asset"
   ]
  },
  {
   "cell_type": "markdown",
   "id": "810ca3a7-873b-4237-8b59-efedd33a105c",
   "metadata": {
    "tags": []
   },
   "source": [
    "Better stats speed if from asset. Can be run to update periodically. For parameters see: parameters/config_runtime_parameters.py"
   ]
  },
  {
   "cell_type": "code",
   "execution_count": 31,
   "id": "2a29592e-63ae-4228-a7a2-846155d8d832",
   "metadata": {},
   "outputs": [
    {
     "data": {
      "text/html": [
       "\n",
       "            <style>\n",
       "                .geemap-dark {\n",
       "                    --jp-widgets-color: white;\n",
       "                    --jp-widgets-label-color: white;\n",
       "                    --jp-ui-font-color1: white;\n",
       "                    --jp-layout-color2: #454545;\n",
       "                    background-color: #383838;\n",
       "                }\n",
       "                    \n",
       "                .geemap-dark .jupyter-button {\n",
       "                    --jp-layout-color3: #383838;\n",
       "                }\n",
       "                \n",
       "                .geemap-colab {\n",
       "                    background-color: var(--colab-primary-surface-color, white);\n",
       "                }\n",
       "                    \n",
       "                .geemap-colab .jupyter-button {\n",
       "                    --jp-layout-color3: var(--colab-primary-surface-color, white);\n",
       "                }\n",
       "            </style>\n",
       "            "
      ],
      "text/plain": [
       "<IPython.core.display.HTML object>"
      ]
     },
     "metadata": {},
     "output_type": "display_data"
    }
   ],
   "source": [
    "if export_icol:\n",
    "    export_image_collection_to_asset(\n",
    "        make_empty_image_coll=make_empty_image_coll, \n",
    "        image_col_to_export=images_iCol, \n",
    "        target_image_col_id=target_image_col_id, \n",
    "        exportRegion=exportRegion, \n",
    "        skip_export_if_asset_exists=skip_export_if_asset_exists, \n",
    "        asset_exists_property=\"system:index\",\n",
    "        debug=debug)"
   ]
  },
  {
   "cell_type": "code",
   "execution_count": null,
   "id": "f94598a8-f423-4191-8802-9f3889351ae8",
   "metadata": {},
   "outputs": [],
   "source": []
  }
 ],
 "metadata": {
  "kernelspec": {
   "display_name": "Python 3",
   "language": "python",
   "name": "python3"
  },
  "language_info": {
   "codemirror_mode": {
    "name": "ipython",
    "version": 3
   },
   "file_extension": ".py",
   "mimetype": "text/x-python",
   "name": "python",
   "nbconvert_exporter": "python",
   "pygments_lexer": "ipython3",
   "version": "3.10.12"
  },
  "vscode": {
   "interpreter": {
    "hash": "31f2aee4e71d21fbe5cf8b01ff0e069b9275f58929596ceb00d14d90e3e16cd6"
   }
  }
 },
 "nbformat": 4,
 "nbformat_minor": 5
}<|MERGE_RESOLUTION|>--- conflicted
+++ resolved
@@ -384,11 +384,7 @@
      "name": "stdout",
      "output_type": "stream",
      "text": [
-<<<<<<< HEAD
       "Cookies <RequestsCookieJar[<Cookie access_token_cookie=eyJhbGciOiJIUzI1NiIsInR5cCI6IkpXVCJ9.eyJmcmVzaCI6ZmFsc2UsImlhdCI6MTcwNDc5NDIzOCwianRpIjoiNjU1NWU3MzktMjhhNC00OTIyLWE3YzctMDhmMmU0YjRhODJiIiwidHlwZSI6ImFjY2VzcyIsInN1YiI6NTIsIm5iZiI6MTcwNDc5NDIzOCwiZXhwIjoxNzA0ODA4NjM4LCJkb21haW4iOiJmYW8ub3JnIiwiaXNfYWN0aXZhdGVkIjp0cnVlfQ.gAXtz8CLiXE_M6j5p6GDNVLT5Ud5x-PGP9AZ4VmcLAw for user-registry.agstack.org/>, <Cookie refresh_token_cookie=eyJhbGciOiJIUzI1NiIsInR5cCI6IkpXVCJ9.eyJmcmVzaCI6ZmFsc2UsImlhdCI6MTcwNDc5NDIzOCwianRpIjoiOGJiZWZjM2UtZDNhZi00MTAyLWEyMTItMDFjNDAzZTNiNTk2IiwidHlwZSI6InJlZnJlc2giLCJzdWIiOjUyLCJuYmYiOjE3MDQ3OTQyMzgsImV4cCI6MTcwNDg4MDYzOH0.CrHKLQucTaJo4FNjNZ_9qNi1H_SSS-GHFC-gTs9JtqM for user-registry.agstack.org/>]>\n",
-=======
-      "Cookies <RequestsCookieJar[<Cookie access_token_cookie=eyJhbGciOiJIUzI1NiIsInR5cCI6IkpXVCJ9.eyJmcmVzaCI6ZmFsc2UsImlhdCI6MTcwMzE2NjY0MiwianRpIjoiNTc1MGU4YTMtNWE3NS00OTgxLWFlNDMtMDQ3YWQwMmEwMTdkIiwidHlwZSI6ImFjY2VzcyIsInN1YiI6NTIsIm5iZiI6MTcwMzE2NjY0MiwiZXhwIjoxNzAzMTgxMDQyLCJkb21haW4iOiJmYW8ub3JnIiwiaXNfYWN0aXZhdGVkIjp0cnVlfQ.24evs28JqiEEava7FDnI4vZbkFtq5tEteUU4Y315w4w for user-registry.agstack.org/>, <Cookie refresh_token_cookie=eyJhbGciOiJIUzI1NiIsInR5cCI6IkpXVCJ9.eyJmcmVzaCI6ZmFsc2UsImlhdCI6MTcwMzE2NjY0MiwianRpIjoiZmE2MzI5MjAtMjIxYy00YjU1LTgyNmEtY2UxODQwNWM2Y2U4IiwidHlwZSI6InJlZnJlc2giLCJzdWIiOjUyLCJuYmYiOjE3MDMxNjY2NDIsImV4cCI6MTcwMzI1MzA0Mn0.dI0U5HWQd60w1BZu8o_x8GQTT_vOn9ScPBlpWXKFNKA for user-registry.agstack.org/>]>\n",
->>>>>>> bba4a701
       "status code: 200\n"
      ]
     }
@@ -549,11 +545,7 @@
      "output_type": "stream",
      "text": [
       "processing stats...\n",
-<<<<<<< HEAD
       "Total execution time: 1.8221240043640137 seconds\n"
-=======
-      "Total execution time: 2.3440206050872803 seconds\n"
->>>>>>> bba4a701
      ]
     }
    ],
@@ -1711,7 +1703,6 @@
      },
      "metadata": {},
      "output_type": "display_data"
-<<<<<<< HEAD
     },
     {
      "data": {
@@ -2065,27 +2056,6 @@
        "9              33           0           0          73          78          15   \n",
        "10             58           0           0          99          70          79   \n",
        "11             41           0           0          99          44          99   \n",
-=======
-    }
-   ],
-   "source": [
-    "gdf = gpd.GeoDataFrame(gdf,\n",
-    "                       geometry=df.geometry,\n",
-    "                       crs=\"EPSG:4326\")"
-   ]
-  },
-  {
-   "cell_type": "code",
-   "execution_count": 19,
-   "id": "15e1fa93-aef9-495a-8a93-f03836c5ff0b",
-   "metadata": {
-    "tags": []
-   },
-   "outputs": [
-    {
-     "data": {
-      "text/html": [
->>>>>>> bba4a701
        "\n",
        "        ESRI_TC_20  TMF_distur RADD_alert  TMF_plant  Oil_palm_D  Oil_palm_F  \\\n",
        "PLOTID                                                                         \n",
@@ -2132,19 +2102,7 @@
      },
      "execution_count": 23,
      "metadata": {},
-<<<<<<< HEAD
      "output_type": "execute_result"
-=======
-     "output_type": "display_data"
-    },
-    {
-     "name": "stdout",
-     "output_type": "stream",
-     "text": [
-      "{'institutionId': 3878, 'projectTemplate': -1, 'useTemplatePlots': False, 'useTemplateWidgets': False, 'imageryId': 1317, 'projectImageryList': [1885], 'aoiFeatures': [], 'aoiFileName': '', 'description': '', 'name': 'dpi_20231221135058', 'privacyLevel': 'users', 'projectOptions': {'showGEEScript': False, 'showPlotInformation': True, 'collectConfidence': False, 'autoLaunchGeoDash': True}, 'designSettings': {'userAssignment': {'userMethod': 'none', 'users': [], 'percents': []}, 'qaqcAssignment': {'qaqcMethod': 'none', 'percent': 0, 'smes': [], 'timesToReview': 2}, 'sampleGeometries': {'points': True, 'lines': True, 'polygons': True}}, 'numPlots': '', 'plotDistribution': 'shp', 'plotShape': 'square', 'plotSize': '', 'plotSpacing': '', 'shufflePlots': False, 'sampleDistribution': 'center', 'samplesPerPlot': '1', 'sampleResolution': '', 'allowDrawnSamples': False, 'surveyQuestions': {'0': {'question': 'Forest 2020', 'answers': {'0': {'answer': 'Yes', 'color': '#5eb273', 'hide': False}, '1': {'answer': 'No', 'color': '#d99c2e', 'hide': False}}, 'parentQuestionId': -1, 'parentAnswerIds': [], 'dataType': 'text', 'hideQuestion': False, 'componentType': 'button', 'cardOrder': 1}}, 'surveyRules': [], 'plotFileName': 'test_ceo.zip', 'plotFileBase64': 'data:application/zip;base64,UEsDBBQAAAAIAAAAAADSOa1+4wIAAFwFAAAUAAAAdGVzdF9jZW9fYWxsLnNocC5zaHBjYFDnYsAKmNa9YGZgYAWyGBkYCja4MR5QT5PkE9zIcQDIN9j+L9Lh24J1E1SXSDhg148CgFoYEqBmHdA693O/TKRy1bJFEg5AvkPa8Z/7YWaBFHIiND0oO/1z/x677yx/F4PtcVh/EkWtw2Sg3pJZ7wRuLUaYleSwaZk/RD3DxZMIu4DcBYJA87zOr767DmI32C3CqZu0v0HdIgLkrz28y0cbYh66/UxAPAHqD4eVYb/27/qXe10xC6y2wd37135j6QOfgnMg/uBH+EPhR8iv/XaNNfw/syFyk4N+7a8wv83BB1GbkADkd3SXhG+HyDuc8/+1P2bPSw9nCD+BE8j3PPRvx7FssDsa5vn92l/1mqHfG6K/IdQHxW6wW4Ls6z9uhehvKPRDdatB8K/9st//ek/PApv3YEHor/0nOG1f9GVB4wDIvzz34jcmiP4FZUC/NrYH7ROGug/k98efOru3QPgo/gNqZwbFFXLa+bFsV/7uV+IgtRv0bRgPNFik2Mx/B+aD0xg0nAI2uzIe+LQt4ATvO6xqDV7aMR5o53qloP4azEc3G0U/0EgWJHcEPPkT6WDacmHzoyKOA0ChE1V/Ix2OsqpFMOaC0zTcHUAQ9xSoNuvjlmbLXEy1MD7MLJjZftONjmyFmI2unxXhjoYYbmDe2cNzoNq9Dyz3SgvIl3nX6rSiG8Mdp/iQ5GBqL3vbrMzvAav9oIJkFszsK0afA7p7werR9bMh5cP5HkA5p92Cv/nXguQaUjuB/KeFapHNyyDuQMqHr8KBcqd0S8Q3LwOr7S5CVTu7A8hXbeD9r7QCYVb2bPkZe1aB5atqUOxiyI4D8psvGfWxQ/hxvkB+Y6LbwT+rwerBbpu12Dk6YgWYj2Y/AzsQB0D9EZIGlEMvm1zeRm18vRTiD3aEPzpqUdVC9LZ8n1+5Esw/NRVVL886IH/TmnO8/1YgzPYRzvfeDXG32yQg3+Foi/72DWB5FPMBUEsDBBQAAAAIAAAAAABsS+5wDAAAAAoAAAAUAAAAdGVzdF9jZW9fYWxsLnNocC5jcGfzDPbXtbAwtdQ1BABQSwMEFAAAAAgAAAAAAMM/WVkPAwAA1xYAABQAAAB0ZXN0X2Nlb19hbGwuc2hwLmRiZu2YzYobRxDHF+fgS0IgEAg56QUiqrurq6vPCQRDSHzwXVR/lC2jlYRWmw/yNHm2vEg68iag6ZnVYq+MQrYOw6i+pqT5zV8lffL7p18+v7q6+uPZn8+uRuzlDz+9evHd4fTHvw9fDOKv62ZZ3p1+e8gfxLeb1UJ2Vf6p/+rz43je3K73u98m619rXliwMHX9erNb3iWMxt/Kr7LQtU7Ov5KyWN2u8kR8f62L23VZ3uzvqd/ultf31B+qJ+I7KXcf33T9diXr/dTnK6vrRak3U/Mf4lpkOxHPm7yRRd2/mYj/UrZy33ybmq/vTkfnS8tNWf48HX+7+/f+jsY/m3VmmFPNHqUAMqD6ZFQ0ZeOMJSIEMTamahlBhUIMuYjzXEJlZ1KE0Ld813ce4ci+fyNrmUh+DDOxc8FJj4Eux3Ye5tNVDr85NeCH2ul3M+p57LkuvV9vtqrVkJE0VdTM0WpJbDSKMzlmDyFFNRU9sge0GEpOSZLlrFzRUZ7oi3N7gYj7oSN2Va7LITe8VI84uyfEL6Nfby4GBK4aUpGMHCoK2nZIagGjTYHJGWCOWjABtpfgqi2NWcwISdN4W0Nzikd2ZsTHsOu+YeIQ375qrM/wMRjJmflXu9t6eswPsPdE/LHn+u8hjtkyF8oRq0oEYzJUh96KRg0qENEQGRcCOKgGio2ZOBCSCRrZUBlv68zcHSP+Yl0263qzPBvm74dAp9l9Dg9VvAl7X3XmWzXyWMXhAjVj29U9qfjMG0EjDqJU6zioI6Em0FEoc9vTQyV0PkhQMsVaDp5bXhN9IsukuUzt4nZ+vKfAZSLOD0C8W2ZGcDOXsahgn3PpSJ4fcWqIY7ClbR0BoKpzGp1p24m235SIqBZdIcTmanIeWNsO7rMP1SimpNgjcjBj53xEuDk34jSiYF3OQ9aSTrMfgriLl4A4dbr+hPhsFpoqS85VQikpMaam1w3ICpByIlAf1JPLDORc8o592zmct1ZIwQcbJoi15mOruB25vUOHM0NP7FYO3yP+gH9UKFwC4r57f/8/xL/+C1BLAwQUAAAACAAAAAAAVX9Dr3kAAACRAAAAFAAAAHRlc3RfY2VvX2FsbC5zaHAucHJqc3f1d3cOjlYCEvHh7sHxhpYWJko6Lo4hob7RSi5IQsEBHq5B/p4u0UoIMTNjcwtDY3M9Ax0jSws9I1NzIyNjUzPj2FidgCBPX1egCe5Fqal55ZnJGUo6BnoGsTqhfp4hQHNT04HiYCFDcxNTYyNLI1NDS0sTY6BWAFBLAwQUAAAACAAAAAAApLr+uFIAAACcAAAAFAAAAHRlc3RfY2VvX2FsbC5zaHAuc2h4Y2BQ52LADvxeMDMwsAIZjAwMBRvcGA+op0nyCW7kOADkG2z/F+nwbcG6CapLJBxw6EcGRkCcAMTTgHgC0EQtIA3Ux5gHpTdB6W8QdUxRQDoAAFBLAQIAABQAAAAIAAAAAADSOa1+4wIAAFwFAAAUAAAAAAAAAAAAAAAAAAAAAAB0ZXN0X2Nlb19hbGwuc2hwLnNocFBLAQIAABQAAAAIAAAAAABsS+5wDAAAAAoAAAAUAAAAAAAAAAAAAAAAABUDAAB0ZXN0X2Nlb19hbGwuc2hwLmNwZ1BLAQIAABQAAAAIAAAAAADDP1lZDwMAANcWAAAUAAAAAAAAAAAAAAAAAFMDAAB0ZXN0X2Nlb19hbGwuc2hwLmRiZlBLAQIAABQAAAAIAAAAAABVf0OveQAAAJEAAAAUAAAAAAAAAAAAAAAAAJQGAAB0ZXN0X2Nlb19hbGwuc2hwLnByalBLAQIAABQAAAAIAAAAAACkuv64UgAAAJwAAAAUAAAAAAAAAAAAAAAAAD8HAAB0ZXN0X2Nlb19hbGwuc2hwLnNoeFBLBQYAAAAABQAFAEoBAADDBwAAAAA='}\n",
-      "Project creation request sent successfully.\n"
-     ]
->>>>>>> bba4a701
     }
    ],
    "source": [
@@ -2165,11 +2123,7 @@
   },
   {
    "cell_type": "code",
-<<<<<<< HEAD
    "execution_count": 24,
-=======
-   "execution_count": 20,
->>>>>>> bba4a701
    "id": "4ccdb011-65b4-4e06-9ce9-f30409841daa",
    "metadata": {
     "tags": []
@@ -2216,11 +2170,7 @@
   },
   {
    "cell_type": "code",
-<<<<<<< HEAD
    "execution_count": 25,
-=======
-   "execution_count": 21,
->>>>>>> bba4a701
    "id": "5cc82d7d-94aa-4e41-b321-c8d9daf43a95",
    "metadata": {
     "tags": []
@@ -2306,11 +2256,7 @@
   },
   {
    "cell_type": "code",
-<<<<<<< HEAD
    "execution_count": 26,
-=======
-   "execution_count": 22,
->>>>>>> bba4a701
    "id": "5e97b44e-8269-4de3-9325-ceace306518d",
    "metadata": {},
    "outputs": [
@@ -2374,11 +2320,7 @@
   },
   {
    "cell_type": "code",
-<<<<<<< HEAD
    "execution_count": 27,
-=======
-   "execution_count": 23,
->>>>>>> bba4a701
    "id": "cdc3dfb2-91fc-4e78-a49e-85c7294c794c",
    "metadata": {
     "tags": []
@@ -2426,11 +2368,7 @@
   },
   {
    "cell_type": "code",
-<<<<<<< HEAD
    "execution_count": 28,
-=======
-   "execution_count": null,
->>>>>>> bba4a701
    "id": "739b5b79-1690-4a65-a0ef-6fcde2dccbd7",
    "metadata": {},
    "outputs": [
@@ -2492,16 +2430,11 @@
   },
   {
    "cell_type": "code",
-<<<<<<< HEAD
    "execution_count": 29,
-=======
-   "execution_count": null,
->>>>>>> bba4a701
    "id": "31a052ec-541a-4f8d-be61-1da84b5d4851",
    "metadata": {
     "tags": []
    },
-<<<<<<< HEAD
    "outputs": [
     {
      "data": {
@@ -2911,9 +2844,6 @@
      "output_type": "execute_result"
     }
    ],
-=======
-   "outputs": [],
->>>>>>> bba4a701
    "source": [
     "df[ceo_cols]"
    ]
@@ -2930,7 +2860,6 @@
   },
   {
    "cell_type": "code",
-<<<<<<< HEAD
    "execution_count": 30,
    "id": "6ebf6c7f-5acc-4c58-82b1-2611a2d888f2",
    "metadata": {},
@@ -2981,12 +2910,6 @@
      ]
     }
    ],
-=======
-   "execution_count": null,
-   "id": "6ebf6c7f-5acc-4c58-82b1-2611a2d888f2",
-   "metadata": {},
-   "outputs": [],
->>>>>>> bba4a701
    "source": [
     "print(ceo_url)"
    ]
