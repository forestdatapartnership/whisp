import ee

# ee.Authenticate()
# ee.Initialize()

from datetime import datetime

# from openforis_whisp.parameters.config_runtime import (
#     geometry_area_column,
# )  # ideally make relative import statement

# defining here instead of importing from config_runtime, to allow functioning as more of a standalone script
geometry_area_column = "Area"

import inspect

import logging

# Configure logging
logging.basicConfig(
    level=logging.INFO, format="%(asctime)s - %(levelname)s - %(message)s"
)


def get_logger(name):
    return logging.getLogger(name)


# Add datasets below

# tree cover datasets


# ESA_TC_2020
def g_esa_worldcover_trees_prep():
    esa_worldcover_2020_raw = ee.Image("ESA/WorldCover/v100/2020")
    esa_worldcover_trees_2020 = esa_worldcover_2020_raw.eq(95).Or(
        esa_worldcover_2020_raw.eq(10)
    )  # get trees and mnangroves
    return esa_worldcover_trees_2020.rename("ESA_TC_2020")


# EUFO_2020
def g_jrc_gfc_2020_prep():
    jrc_gfc2020_raw = ee.ImageCollection("JRC/GFC2020/V2")
    return jrc_gfc2020_raw.mosaic().rename("EUFO_2020")


# JAXA_FNF_2020
def g_jaxa_forest_prep():
    jaxa_forest_non_forest_raw = ee.ImageCollection("JAXA/ALOS/PALSAR/YEARLY/FNF4")
    jaxa_forest_non_forest_2020 = (
        jaxa_forest_non_forest_raw.filterDate("2020-01-01", "2020-12-31")
        .select("fnf")
        .mosaic()
    )
    return jaxa_forest_non_forest_2020.lte(2).rename("JAXA_FNF_2020")


# GFC_TC_2020
def g_glad_gfc_10pc_prep():
    gfc = ee.Image("UMD/hansen/global_forest_change_2023_v1_11")
    gfc_treecover2000 = gfc.select(["treecover2000"])
    gfc_loss2001_2020 = gfc.select(["lossyear"]).lte(20)
    gfc_treecover2020 = gfc_treecover2000.where(gfc_loss2001_2020.eq(1), 0)
    return gfc_treecover2020.gt(10).rename("GFC_TC_2020")


# GLAD_Primary
def g_glad_pht_prep():
    primary_ht_forests2001_raw = ee.ImageCollection(
        "UMD/GLAD/PRIMARY_HUMID_TROPICAL_FORESTS/v1"
    )
    primary_ht_forests2001 = (
        primary_ht_forests2001_raw.select("Primary_HT_forests").mosaic().selfMask()
    )
    gfc = ee.Image("UMD/hansen/global_forest_change_2023_v1_11")
    gfc_loss2001_2020 = gfc.select(["lossyear"]).lte(20)
    return primary_ht_forests2001.where(gfc_loss2001_2020.eq(1), 0).rename(
        "GLAD_Primary"
    )


# TMF_undist (undistrubed forest in 2020)
def g_jrc_tmf_undisturbed_prep():
    TMF_undist_2020 = (
        ee.ImageCollection("projects/JRC/TMF/v1_2023/AnnualChanges")
        .select("Dec2020")
        .mosaic()
        .eq(1)
    )  # update from https://github.com/forestdatapartnership/whisp/issues/42
    return TMF_undist_2020.rename("TMF_undist")


# Forest Persistence FDaP
def g_fdap_forest_prep():
    fdap_forest_raw = ee.Image(
        "projects/forestdatapartnership/assets/community_forests/ForestPersistence_2020"
    )
    fdap_forest = fdap_forest_raw.gt(0.75)
    return fdap_forest.rename("Forest_FDaP")


#########################primary forest
# EUFO JRC Global forest type - primary
def g_gft_primary_prep():
    gft_raw = ee.ImageCollection("JRC/GFC2020_subtypes/V0").mosaic()
    gft_primary = gft_raw.eq(10)
    return gft_primary.rename("GFT_primary")


# Intact Forest Landscape 2020
def g_ifl_2020_prep():
    IFL_2020 = ee.Image("users/potapovpeter/IFL_2020")
    return IFL_2020.rename("IFL_2020")


# European Primary Forest Dataset
def g_epfd_prep():
    EPFD = ee.FeatureCollection("HU_BERLIN/EPFD/V2/polygons")
    EPFD_binary = ee.Image().paint(EPFD, 1)
    return EPFD_binary.rename("European_Primary_Forest")


# EUFO JRC Global forest type - naturally regenerating planted/plantation forests
def g_gft_nat_reg_prep():
    gft_raw = ee.ImageCollection("JRC/GFC2020_subtypes/V0").mosaic()
    gft_nat_reg = gft_raw.eq(1)
    return gft_nat_reg.rename("GFT_naturally_regenerating")


#########################planted and plantation forests

# EUFO JRC Global forest type - planted/plantation forests
def g_gft_plantation_prep():
    gft_raw = ee.ImageCollection("JRC/GFC2020_subtypes/V0").mosaic()
    gft_plantation = gft_raw.eq(20)
    return gft_plantation.rename("GFT_planted_plantation")


def g_iiasa_planted_prep():
    iiasa = ee.Image("projects/sat-io/open-datasets/GFM/FML_v3-2")
    iiasa_PL = iiasa.eq(31).Or(iiasa.eq(32))
    return iiasa_PL.rename("IIASA_planted_plantation")


#########################TMF regrowth in 2023
def g_tmf_regrowth_prep():
    # Load the TMF Degradation annual product
    TMF_AC = ee.ImageCollection("projects/JRC/TMF/v1_2023/AnnualChanges").mosaic()
    TMF_AC_2023 = TMF_AC.select("Dec2023")
    Regrowth_TMF = TMF_AC_2023.eq(4)
    return Regrowth_TMF.rename("TMF_regrowth_2023")


############tree crops

# TMF_plant (plantations in 2020)
def g_jrc_tmf_plantation_prep():
    transition = ee.ImageCollection(
        "projects/JRC/TMF/v1_2023/TransitionMap_Subtypes"
    ).mosaic()
    deforestation_year = ee.ImageCollection(
        "projects/JRC/TMF/v1_2023/DeforestationYear"
    ).mosaic()
    plantation = (transition.gte(81)).And(transition.lte(86))
    plantation_2020 = plantation.where(
        deforestation_year.gte(2021), 0
    )  # update from https://github.com/forestdatapartnership/whisp/issues/42
    return plantation_2020.rename("TMF_plant")


# # Oil_palm_Descals
# NB updated to Descals et al 2024 paper (as opposed to Descals et al 2021 paper)
def g_creaf_descals_palm_prep():
    # Load the Global Oil Palm Year of Plantation image and mosaic it
    img = (
        ee.ImageCollection(
            "projects/ee-globaloilpalm/assets/shared/GlobalOilPalm_YoP_2021"
        )
        .mosaic()
        .select("minNBR_date")
    )

    # Calculate the year of plantation and select all below and including 2020
    oil_palm_plantation_year = img.divide(365).add(1970).floor().lte(2020)

    # Create a mask for plantations in the year 2020 or earlier
    plantation_2020 = oil_palm_plantation_year.lte(2020).selfMask()
    return plantation_2020.rename("Oil_palm_Descals")

    # Calculate the year of plantation
    oil_palm_plantation_year = img.divide(365).add(1970).floor().lte(2020)

    # Create a mask for plantations in the year 2020 or earlier
    plantation_2020 = oil_palm_plantation_year.lte(2020).selfMask()
    return plantation_2020.rename("Oil_palm_Descals")


# Cocoa_ETH
def g_eth_kalischek_cocoa_prep():
    return ee.Image("projects/ee-nk-cocoa/assets/cocoa_map_threshold_065").rename(
        "Cocoa_ETH"
    )


# Oil Palm FDaP
def g_fdap_palm_prep():
    fdap_palm2020_model_raw = ee.ImageCollection(
        "projects/forestdatapartnership/assets/palm/model_2024a"
    )
    fdap_palm = (
        fdap_palm2020_model_raw.filterDate("2020-01-01", "2020-12-31")
        .mosaic()
        .gt(0.83)  # Threshold for Oil Palm
    )
    return fdap_palm.rename("Oil_palm_FDaP")


def g_fdap_palm_2023_prep():
    fdap_palm2020_model_raw = ee.ImageCollection(
        "projects/forestdatapartnership/assets/palm/model_2024a"
    )
    fdap_palm = (
        fdap_palm2020_model_raw.filterDate("2023-01-01", "2023-12-31")
        .mosaic()
        .gt(0.83)  # Threshold for Oil Palm
    )
    return fdap_palm.rename("Oil_palm_2023_FDaP")


# Rubber FDaP
def g_fdap_rubber_prep():
    fdap_rubber2020_model_raw = ee.ImageCollection(
        "projects/forestdatapartnership/assets/rubber/model_2024a"
    )
    fdap_rubber = (
        fdap_rubber2020_model_raw.filterDate("2020-01-01", "2020-12-31")
        .mosaic()
        .gt(0.93)  # Threshold for Rubber
    )
    return fdap_rubber.rename("Rubber_FDaP")


def g_fdap_rubber_2023_prep():
    fdap_rubber2020_model_raw = ee.ImageCollection(
        "projects/forestdatapartnership/assets/rubber/model_2024a"
    )
    fdap_rubber = (
        fdap_rubber2020_model_raw.filterDate("2023-01-01", "2023-12-31")
        .mosaic()
        .gt(0.93)  # Threshold for Rubber
    )
    return fdap_rubber.rename("Rubber_2023_FDaP")


# Cocoa FDaP
def g_fdap_cocoa_prep():
    fdap_cocoa2020_model_raw = ee.ImageCollection(
        "projects/forestdatapartnership/assets/cocoa/model_2024a"
    )
    fdap_cocoa = (
        fdap_cocoa2020_model_raw.filterDate("2020-01-01", "2020-12-31")
        .mosaic()
        .gt(0.5)  # Threshold for Cocoa
    )
    return fdap_cocoa.rename("Cocoa_FDaP")


def g_fdap_cocoa_2023_prep():
    fdap_cocoa2020_model_raw = ee.ImageCollection(
        "projects/forestdatapartnership/assets/cocoa/model_2024a"
    )
    fdap_cocoa = (
        fdap_cocoa2020_model_raw.filterDate("2023-01-01", "2023-12-31")
        .mosaic()
        .gt(0.5)  # Threshold for Cocoa
    )
    return fdap_cocoa.rename("Cocoa_2023_FDaP")


# Rubber_RBGE  - from Royal Botanical Gardens of Edinburgh (RBGE) NB for 2021
def g_rbge_rubber_prep():
    return (
        ee.Image(
            "users/wangyxtina/MapRubberPaper/rRubber10m202122_perc1585DifESAdist5pxPF"
        )
        .unmask()
        .rename("Rubber_RBGE")
    )


################## seasonal crops

<<<<<<< HEAD
### NB CHECK this is indeed Brazil only

# soy 2020 Brazil
def nba_soy_song_2020_prep():
    return (
        ee.Image("projects/glad/soy_annual_SA/2020")
        .unmask()
        .rename("nba_Soy_Song_2020")
    )


=======
#soy 2020 South America
def soy_song_2020_prep():
    return ee.Image('projects/glad/soy_annual_SA/2020').unmask().rename("Soy_Song_2020")
>>>>>>> 3e57eda5
##############2023
# ESRI 2023
# ESRI 2023 - Tree Cover
def g_esri_2023_tc_prep():
    esri_lulc10_raw = ee.ImageCollection(
        "projects/sat-io/open-datasets/landcover/ESRI_Global-LULC_10m_TS"
    )
    esri_lulc10_TC = (
        esri_lulc10_raw.filterDate("2023-01-01", "2023-12-31").mosaic().eq(2)
    )
    return esri_lulc10_TC.rename("ESRI_2023_TC")


# ESRI 2023 - Crop
def g_esri_2023_crop_prep():
    esri_lulc10_raw = ee.ImageCollection(
        "projects/sat-io/open-datasets/landcover/ESRI_Global-LULC_10m_TS"
    )
    esri_lulc10_crop = (
        esri_lulc10_raw.filterDate("2023-01-01", "2023-12-31").mosaic().eq(5)
    )
    return esri_lulc10_crop.rename("ESRI_2023_crop")


# GLC_FCS30D 2022

# GLC_FCS30D Tree Cover
# forest classes + swamp + mangrove / what to do with shrubland?
def g_glc_fcs30d_tc_2022_prep():
    GLC_FCS30D = (
        ee.ImageCollection("projects/sat-io/open-datasets/GLC-FCS30D/annual")
        .mosaic()
        .select(22)
    )
    GLC_FCS30D_TC = (
        (GLC_FCS30D.gte(51))
        .And(GLC_FCS30D.lte(92))
        .Or(GLC_FCS30D.eq(181))
        .Or(GLC_FCS30D.eq(185))
    )
    return GLC_FCS30D_TC.rename("GLC_FCS30D_TC_2022")


# GLC_FCS30D crop
# 10	Rainfed cropland; 11	Herbaceous cover; 12	Tree or shrub cover (Orchard); 20	Irrigated cropland
def g_glc_fcs30d_crop_2022_prep():
    GLC_FCS30D = (
        ee.ImageCollection("projects/sat-io/open-datasets/GLC-FCS30D/annual")
        .mosaic()
        .select(22)
    )
    GLC_FCS30D_crop = GLC_FCS30D.gte(10).And(GLC_FCS30D.lte(20))
    return GLC_FCS30D_crop.rename("GLC_FCS30D_crop_2022")


#### disturbances by year

# RADD_year_2019 to RADD_year_< current year >
def g_radd_year_prep():
    from datetime import datetime

    radd = ee.ImageCollection("projects/radar-wur/raddalert/v1")

    radd_date = (
        radd.filterMetadata("layer", "contains", "alert").select("Date").mosaic()
    )
    # date of avaialbility
    start_year = 19  ## (starts 2019 in Africa, then 2020 for S America and Asia: https://data.globalforestwatch.org/datasets/gfw::deforestation-alerts-radd/about

    current_year = (
        datetime.now().year
        % 100
        # NB the % 100 part gets last two digits needed
    )

    img_stack = None
    # Generate an image based on GFC with one band of forest tree loss per year from 2001 to <current year>
    for year in range(start_year, current_year + 1):
        # gfc_loss_year = gfc.select(['lossyear']).eq(i).And(gfc.select(['treecover2000']).gt(10)) # use any definition of loss
        start = year * 1000
        end = year * 1000 + 365
        radd_year = (
            radd_date.updateMask(radd_date.gte(start))
            .updateMask(radd_date.lte(end))
            .gt(0)
            .rename("RADD_year_" + "20" + str(year))
        )

        if img_stack is None:
            img_stack = radd_year
        else:
            img_stack = img_stack.addBands(radd_year)
    return img_stack


# TMF_def_2000 to TMF_def_2023
def g_tmf_def_per_year_prep():
    # Load the TMF Deforestation annual product
    tmf_def = ee.ImageCollection("projects/JRC/TMF/v1_2023/DeforestationYear").mosaic()
    img_stack = None
    # Generate an image based on GFC with one band of forest tree loss per year from 2001 to 2022
    for i in range(0, 23 + 1):
        tmf_def_year = tmf_def.eq(2000 + i).rename("TMF_def_" + str(2000 + i))
        if img_stack is None:
            img_stack = tmf_def_year
        else:
            img_stack = img_stack.addBands(tmf_def_year)
    return img_stack


# TMF_deg_2000 to TMF_deg_2023
def g_tmf_deg_per_year_prep():
    # Load the TMF Degradation annual product
    tmf_def = ee.ImageCollection("projects/JRC/TMF/v1_2023/DegradationYear").mosaic()
    img_stack = None
    # Generate an image based on GFC with one band of forest tree loss per year from 2001 to 2022
    for i in range(0, 23 + 1):
        tmf_def_year = tmf_def.eq(2000 + i).rename("TMF_deg_" + str(2000 + i))
        if img_stack is None:
            img_stack = tmf_def_year
        else:
            img_stack = img_stack.addBands(tmf_def_year)
    return img_stack


# GFC_loss_year_2001 to GFC_loss_year_2023 (correct for version 11)
def g_glad_gfc_loss_per_year_prep():
    # Load the Global Forest Change dataset
    gfc = ee.Image("UMD/hansen/global_forest_change_2023_v1_11")
    img_stack = None
    # Generate an image based on GFC with one band of forest tree loss per year from 2001 to 2022
    for i in range(1, 23 + 1):
        gfc_loss_year = (
            gfc.select(["lossyear"]).eq(i).And(gfc.select(["treecover2000"]).gt(10))
        )
        gfc_loss_year = gfc_loss_year.rename("GFC_loss_year_" + str(2000 + i))
        if img_stack is None:
            img_stack = gfc_loss_year
        else:
            img_stack = img_stack.addBands(gfc_loss_year)
    return img_stack


# MODIS_fire_2000 to MODIS_fire_< current year >
def g_modis_fire_prep():
    modis_fire = ee.ImageCollection("MODIS/061/MCD64A1")
    start_year = 2000

    # Determine the last available year by checking the latest image in the collection
    last_image = modis_fire.sort("system:time_start", False).first()
    last_date = ee.Date(last_image.get("system:time_start"))
    end_year = last_date.get("year").getInfo()

    img_stack = None

    for year in range(start_year, end_year + 1):
        date_st = f"{year}-01-01"
        date_ed = f"{year}-12-31"
        modis_year = (
            modis_fire.filterDate(date_st, date_ed)
            .mosaic()
            .select(["BurnDate"])
            .gte(0)
            .rename(f"MODIS_fire_{year}")
        )
        img_stack = modis_year if img_stack is None else img_stack.addBands(modis_year)

    return img_stack


# ESA_fire_2000 to ESA_fire_2020
def g_esa_fire_prep():
    esa_fire = ee.ImageCollection("ESA/CCI/FireCCI/5_1")
    start_year = 2001

    # Determine the last available year by checking the latest image in the collection
    last_image = esa_fire.sort("system:time_start", False).first()
    last_date = ee.Date(last_image.get("system:time_start"))
    end_year = last_date.get("year").getInfo()

    img_stack = None

    for year in range(start_year, end_year + 1):
        date_st = f"{year}-01-01"
        date_ed = f"{year}-12-31"
        esa_year = (
            esa_fire.filterDate(date_st, date_ed)
            .mosaic()
            .select(["BurnDate"])
            .gte(0)
            .rename(f"ESA_fire_{year}")
        )
        img_stack = esa_year if img_stack is None else img_stack.addBands(esa_year)

    return img_stack


# # DIST_alert_2024 to DIST_alert_< current year >
# # Notes:
# # 1) so far only available for 2024 onwards in GEE
# # TO DO - see if gee asset for pre 2020-2024 is available from GLAD team, else download from nasa and put in Whisp assets
# # 2) masked alerts (as dist alerts are for all vegetation) to JRC EUFO 2020 layer, as close to EUDR definition
# # TO DO - ask opinions on if others (such as treecover data from GLAD team) should be used instead


# def glad_dist_year_prep():

#     # Load the vegetation disturbance collections

#     #  Vegetation disturbance status (0-8, class flag, 8-bit)
#     VEGDISTSTATUS = ee.ImageCollection(
#         "projects/glad/HLSDIST/current/VEG-DIST-STATUS"
#     ).mosaic()
#     # Initial vegetation disturbance date (>0: days since 2020-12-31, 16-bit)
#     VEGDISTDATE = ee.ImageCollection(
#         "projects/glad/HLSDIST/current/VEG-DIST-DATE"
#     ).mosaic()

#     # NB relies on initial date of disturbance - consider if last date needed? : VEGLASTDATE = ee.ImageCollection("projects/glad/HLSDIST/current/VEG-LAST-DATE").mosaic(); # Last assessed observation date (≥1, days, 16-bit)

#     # Key for high-confidence alerts (values 3, 6, 7, 8)
#     high_conf_values = [3, 6, 7, 8]
#     # where:
#     # 3 = <50% loss, high confidence, ongoing
#     # 6 = ≥50% loss, high confidence, ongoing
#     # 7 = <50% loss, high confidence, finished
#     # 8 = ≥50% loss, high confidence, finished
#     # Note could use <50% loss (i.e. only 6 and 7) for if want to be more strict

#     # Create high-confidence mask
#     dist_high_conf = VEGDISTSTATUS.remap(
#         high_conf_values, [1] * len(high_conf_values), 0
#     )

#     # Determine start year and current year dynamically
#     start_year = 2024  # Set the first year of interest
#     current_year = datetime.now().year

#     # Calculate days since December 31, 2020 for start and end dates (server-side)
#     start_of_2020 = ee.Date("2020-12-31").millis().divide(86400000).int()

#     # Create a list to hold the yearly images
#     yearly_images = []

#     for year in range(start_year, current_year + 1):
#         start_of_year = (
#             ee.Date(f"{year}-01-01")
#             .millis()
#             .divide(86400000)
#             .int()
#             .subtract(start_of_2020)
#         )
#         start_of_next_year = (
#             ee.Date(f"{year + 1}-01-01")
#             .millis()
#             .divide(86400000)
#             .int()
#             .subtract(start_of_2020)
#         )

#         # Filter VEG-DIST-DATE for the selected year
#         dist_year = VEGDISTDATE.gte(start_of_year).And(
#             VEGDISTDATE.lt(start_of_next_year)
#         )

#         # Apply high-confidence mask and rename the band
#         high_conf_year = dist_year.updateMask(dist_high_conf).rename(
#             f"DIST_year_{year}"
#         )

#         # Append the year's data to the list
#         yearly_images.append(high_conf_year)

#     # Combine all yearly images into a single image
#     img_stack = ee.Image.cat(yearly_images)

#     # Rename the bands correctly
#     band_names = [f"DIST_year_{year}" for year in range(start_year, current_year + 1)]
#     img_stack = img_stack.select(img_stack.bandNames(), band_names)

#     return img_stack.updateMask(
#         jrc_gfc_2020_prep()
#     )  # mask yearly dist alerts to forest cover in 2020


#### disturbances combined (split into before and after 2020)

# RADD_after_2020
def g_radd_after_2020_prep():
    from datetime import datetime

    radd = ee.ImageCollection("projects/radar-wur/raddalert/v1")

    radd_date = (
        radd.filterMetadata("layer", "contains", "alert").select("Date").mosaic()
    )
    # date of avaialbility
    start_year = 21  ## (starts 2019 in Africa, then 2020 for S America and Asia: https://data.globalforestwatch.org/datasets/gfw::deforestation-alerts-radd/about)

    current_year = (
        datetime.now().year % 100
    )  # NB the % 100 part gets last two digits needed
    start = start_year * 1000
    end = current_year * 1000 + 365
    return (
        radd_date.updateMask(radd_date.gte(start))
        .updateMask(radd_date.lte(end))
        .gt(0)
        .rename("RADD_after_2020")
    )


# RADD_before_2020
def g_radd_before_2020_prep():
    from datetime import datetime

    radd = ee.ImageCollection("projects/radar-wur/raddalert/v1")

    radd_date = (
        radd.filterMetadata("layer", "contains", "alert").select("Date").mosaic()
    )
    # date of avaialbility
    start_year = 19  ## (starts 2019 in Africa, then 2020 for S America and Asia: https://data.globalforestwatch.org/datasets/gfw::deforestation-alerts-radd/about)

    # current_year = datetime.now().year % 100 # NB the % 100 part gets last two digits needed

    start = start_year * 1000
    end = 20 * 1000 + 365
    return (
        radd_date.updateMask(radd_date.gte(start))
        .updateMask(radd_date.lte(end))
        .gt(0)
        .rename("RADD_before_2020")
    )


# # DIST_after_2020
# # alerts only for after 2020 currently so need to use date
# def glad_dist_after_2020_prep():

#     # Load the vegetation disturbance collections
#     VEGDISTSTATUS = ee.ImageCollection(
#         "projects/glad/HLSDIST/current/VEG-DIST-STATUS"
#     ).mosaic()

#     # Key for high-confidence alerts (values 3, 6, 7, 8)
#     high_conf_values = [3, 6, 7, 8]

#     # Create high-confidence mask
#     dist_high_conf = VEGDISTSTATUS.remap(
#         high_conf_values, [1] * len(high_conf_values), 0
#     )

#     return dist_high_conf.updateMask(jrc_gfc_2020_prep()).rename(
#         "DIST_after_2020"
#     )  # Mask alerts to forest and rename band


# TMF_deg_before_2020
def g_tmf_deg_before_2020_prep():
    tmf_deg = ee.ImageCollection("projects/JRC/TMF/v1_2023/DegradationYear").mosaic()
    return (tmf_deg.lte(2020)).And(tmf_deg.gte(2000)).rename("TMF_deg_before_2020")


# TMF_deg_after_2020
def g_tmf_deg_after_2020_prep():
    tmf_deg = ee.ImageCollection("projects/JRC/TMF/v1_2023/DegradationYear").mosaic()
    return tmf_deg.gt(2020).rename("TMF_deg_after_2020")


# tmf_def_before_2020
def g_tmf_def_before_2020_prep():
    tmf_def = ee.ImageCollection("projects/JRC/TMF/v1_2023/DeforestationYear").mosaic()
    return (tmf_def.lte(2020)).And(tmf_def.gte(2000)).rename("TMF_def_before_2020")


# tmf_def_after_2020
def g_tmf_def_after_2020_prep():
    tmf_def = ee.ImageCollection("projects/JRC/TMF/v1_2023/DeforestationYear").mosaic()
    return tmf_def.gt(2020).rename("TMF_def_after_2020")


# GFC_loss_before_2020 (loss within 10 percent cover; includes 2020; correct for version 11)
def g_glad_gfc_loss_before_2020_prep():
    # Load the Global Forest Change dataset
    gfc = ee.Image("UMD/hansen/global_forest_change_2023_v1_11")
    gfc_loss = (
        gfc.select(["lossyear"]).lte(20).And(gfc.select(["treecover2000"]).gt(10))
    )
    return gfc_loss.rename("GFC_loss_before_2020")


# GFC_loss_after_2020 (loss within 10 percent cover; correct for version 11)
def g_glad_gfc_loss_after_2020_prep():
    # Load the Global Forest Change dataset
    gfc = ee.Image("UMD/hansen/global_forest_change_2023_v1_11")
    gfc_loss = gfc.select(["lossyear"]).gt(20).And(gfc.select(["treecover2000"]).gt(10))
    return gfc_loss.rename("GFC_loss_after_2020")


# MODIS_fire_before_2020
def g_modis_fire_before_2020_prep():
    modis_fire = ee.ImageCollection("MODIS/061/MCD64A1")
    start_year = 2000
    end_year = 2020
    date_st = str(start_year) + "-01-01"
    date_ed = str(end_year) + "-12-31"
    return (
        modis_fire.filterDate(date_st, date_ed)
        .mosaic()
        .select(["BurnDate"])
        .gte(0)
        .rename("MODIS_fire_before_2020")
    )


# MODIS_fire_after_2020
def g_modis_fire_after_2020_prep():
    modis_fire = ee.ImageCollection("MODIS/061/MCD64A1")
    start_year = 2021
    end_year = datetime.now().year
    date_st = str(start_year) + "-01-01"
    date_ed = str(end_year) + "-12-31"
    return (
        modis_fire.filterDate(date_st, date_ed)
        .mosaic()
        .select(["BurnDate"])
        .gte(0)
        .rename("MODIS_fire_after_2020")
    )


# ESA_fire_before_2020
def g_esa_fire_before_2020_prep():
    esa_fire = ee.ImageCollection("ESA/CCI/FireCCI/5_1")
    start_year = 2000
    end_year = 2020
    date_st = str(start_year) + "-01-01"
    date_ed = str(end_year) + "-12-31"
    return (
        esa_fire.filterDate(date_st, date_ed)
        .mosaic()
        .select(["BurnDate"])
        .gte(0)
        .rename("ESA_fire_before_2020")
    )


#########################logging concessions
# http://data.globalforestwatch.org/datasets?q=logging&sort_by=relevance
def g_logging_concessions_prep():
    RCA = ee.FeatureCollection(
        "projects/ee-whisp/assets/logging/RCA_Permis_dExploitation_et_dAmenagement"
    )
    RCA_binary = ee.Image().paint(RCA, 1)
    CMR = ee.FeatureCollection(
        "projects/ee-whisp/assets/logging/Cameroon_Forest_Management_Units"
    )
    CMR_binary = ee.Image().paint(CMR, 1)
    Eq_G = ee.FeatureCollection(
        "projects/ee-whisp/assets/logging/Equatorial_Guinea_logging_concessions"
    )
    Eq_G_binary = ee.Image().paint(Eq_G, 1)
    DRC = ee.FeatureCollection(
        "projects/ee-whisp/assets/logging/DRC_Forest_concession_agreements"
    )
    DRC_binary = ee.Image().paint(DRC, 1)
    Liberia = ee.FeatureCollection(
        "projects/ee-whisp/assets/logging/Liberia_Forest_Management_Contracts"
    )
    Liberia_binary = ee.Image().paint(Liberia, 1)
    RoC = ee.FeatureCollection(
        "projects/ee-whisp/assets/logging/Republic_of_the_Congo_logging_concessions"
    )
    Roc_binary = ee.Image().paint(RoC, 1)
    Sarawak = ee.FeatureCollection(
        "projects/ee-whisp/assets/logging/Sarawak_logging_concessions"
    )
    Sarawak_binary = ee.Image().paint(Sarawak, 1)
    logging_concessions_binary = ee.ImageCollection(
        [
            RCA_binary,
            CMR_binary,
            Eq_G_binary,
            DRC_binary,
            Liberia_binary,
            Roc_binary,
            Sarawak_binary,
        ]
    ).mosaic()

    return logging_concessions_binary.rename("GFW_logging")


#########################national datasets

<<<<<<< HEAD
# nBR Brazil
=======
#nBR Brazil
>>>>>>> 3e57eda5

# ### nBR Natural forests in 2020:

# %%
# [Official NFMS dataset] INPE/EMBRAPA TerraClass land use/cover in the Amazon biome, 2020
<<<<<<< HEAD
# Subsetting criteria: primary forests (DN=1) and secondary forests (DN=2) // secondary forests are those recovering from deforestation
=======
# Subsetting criteria: primary forests (DN=1) and secondary forests (DN=2) // secondary forests are those recovering from deforestation 
>>>>>>> 3e57eda5
# the resulting dataset shows primary and secondary forest cover in 2020 (mostly by August 2020)

##########################primary forests###############################################
def nbr_terraclass_amz20_primary_prep():
    tcamz20 = ee.Image("projects/ee-whisp/assets/NBR/terraclass_amz_2020")
    tcamz20_f = tcamz20.eq(1)
    return tcamz20_f.rename("nBR_INPE_TC_primary_forest_Amazon_2020")

<<<<<<< HEAD

# [Official NFMS dataset] Brazilian Forest Service dataset on natural forest cover from PRODES and TerraClass data, base year 2022
# Subsetting criteria: ano_desmat > 2020 and nom_class = 'Floresta'
# the resulting datasets show primary forest cover in 2020 for the Pantanal, Caatinga, Atlantic Forest and Pampa biomes.
# the resulting dataset shows primary and secondary forest cover in 2020 for the Cerrado biome (TerraClass 2020)
# For the Amazon, best to use Terraclass 2020 directly, because the BFS used TerraClass 2014.
=======
# [Official NFMS dataset] Brazilian Forest Service dataset on natural forest cover from PRODES and TerraClass data, base year 2022
# Subsetting criteria: ano_desmat > 2020 and nom_class = 'Floresta' 
# the resulting datasets show primary forest cover in 2020 for the Pantanal, Caatinga, Atlantic Forest and Pampa biomes. 
# the resulting dataset shows primary and secondary forest cover in 2020 for the Cerrado biome (TerraClass 2020)
# For the Amazon, best to use Terraclass 2020 directly, because the BFS used TerraClass 2014. 
>>>>>>> 3e57eda5

# Pantanal
def nbr_bfs_ptn_f20_prep():
    bfs_fptn20 = ee.FeatureCollection("projects/ee-whisp/assets/NBR/bfs_ptn_2020")
<<<<<<< HEAD
    bfs_fptn20_binary = ee.Image().paint(bfs_fptn20, 1)
    return bfs_fptn20_binary.rename("nBR_BFS_primary_forest_Pantanal_2020")


# Caatinga - filtered with QGIS because the original geodatabase is too large to export as a shapefile (GEE accepted format)
## couldn't convert it to asset, working on it (Error: Primary geometry of feature '306862' has 2454627 vertices, above the limit of 1000000 vertices. (Error code: 3)
def nbr_bfs_caat_f20_prep():
    bfs_fcaat20 = ee.FeatureCollection("projects/ee-whisp/assets/NBR/bfs_caat_2020")
    bfs_fcaat20_binary = ee.Image().paint(bfs_fcaat20, 1)
    return bfs_fcaat20_binary.rename("nBR_BFS_primary_forest_Caatinga_2020")


# Atlantic Forest - filtered with QGIS because the original geodatabase is too large to export as a shapefile (GEE accepted format)
def nbr_bfs_atlf_f20_prep():
    bfs_fatlf20 = ee.FeatureCollection("projects/ee-whisp/assets/NBR/bfs_atlf_2020")
    bfs_fatlf20_binary = ee.Image().paint(bfs_fatlf20, 1)
    return bfs_fatlf20_binary.rename("nBR_BFS_primary_forest_AtlanticForest_2020")


# Pampa - filtered in QGIS to save some storage space
def nbr_bfs_pmp_f20_prep():
    bfs_fpmp20 = ee.FeatureCollection("projects/ee-whisp/assets/NBR/bfs_pmp_2020")
    bfs_fpmp20_binary = ee.Image().paint(bfs_fpmp20, 1)
    return bfs_fpmp20_binary.rename("nBR_BFS_primary_forest_Pampa_2020")


=======
    bfs_fptn20_binary = ee.Image().paint(bfs_fptn20,1)
    return bfs_fptn20_binary.rename("nBR_BFS_primary_forest_Pantanal_2020")

# Caatinga - filtered with QGIS because the original geodatabase is too large to export as a shapefile (GEE accepted format) 
## couldn't convert it to asset, working on it (Error: Primary geometry of feature '306862' has 2454627 vertices, above the limit of 1000000 vertices. (Error code: 3)
def nbr_bfs_caat_f20_prep():
    bfs_fcaat20 = ee.FeatureCollection("projects/ee-whisp/assets/NBR/bfs_caat_2020")
    bfs_fcaat20_binary = ee.Image().paint(bfs_fcaat20,1)
    return bfs_fcaat20_binary.rename("nBR_BFS_primary_forest_Caatinga_2020")

# Atlantic Forest - filtered with QGIS because the original geodatabase is too large to export as a shapefile (GEE accepted format)
def nbr_bfs_atlf_f20_prep():
    bfs_fatlf20 = ee.FeatureCollection("projects/ee-whisp/assets/NBR/bfs_atlf_2020")
    bfs_fatlf20_binary = ee.Image().paint(bfs_fatlf20,1)
    return bfs_fatlf20_binary.rename("nBR_BFS_primary_forest_AtlanticForest_2020")

# Pampa - filtered in QGIS to save some storage space
def nbr_bfs_pmp_f20_prep():
    bfs_fpmp20 = ee.FeatureCollection("projects/ee-whisp/assets/NBR/bfs_pmp_2020")
    bfs_fpmp20_binary = ee.Image().paint(bfs_fpmp20,1)
    return bfs_fpmp20_binary.rename("nBR_BFS_primary_forest_Pampa_2020")
    
>>>>>>> 3e57eda5
##########################secondary forests###############################################
def nbr_terraclass_amz20_secondary_prep():
    tcamz20 = ee.Image("projects/ee-whisp/assets/NBR/terraclass_amz_2020")
    tcamz20_f = tcamz20.eq(2)
    return tcamz20_f.rename("nBR_INPE_TC_secondary_forest_Amazon_2020")

<<<<<<< HEAD

# Cerrado - filtered with QGIS because the original geodatabase is too large to export as a shapefile (GEE accepted format)
def nbr_bfs_cer_f20_prep():
    bfs_fcer20 = ee.FeatureCollection("projects/ee-whisp/assets/NBR/bfs_pmp_2020")
    bfs_fcer20_binary = ee.Image().paint(bfs_fcer20, 1)
    return bfs_fcer20_binary.rename("nBR_BFS_primary&secondary_forest_Cerrado_2020")


# %%
# [non-official dataset by MapBiomas multisector initiative]
# land use/cover from 1985 up to 2023, collection 9
# Subsetting criteria: classification_2020 = Forest formation (DN=3), Savanna Formation (DN=4, forest according to BR definition), Mangrove (DN=5), Floodable Forest (DN=6), Wooded Sandbank veg (DN=49)
# the resulting dataset shows forest cover in 2020, without distinguishing between primary and secondary forests
def nbr_mapbiomasc9_f20_prep():
    mapbiomasc9_20 = ee.Image(
        "projects/mapbiomas-public/assets/brazil/lulc/collection9/mapbiomas_collection90_integration_v1"
    ).select("classification_2020")
    mapbiomasc9_20_forest = (
        mapbiomasc9_20.eq(3)
        .Or(mapbiomasc9_20.eq(4))
        .Or(mapbiomasc9_20.eq(5))
        .Or(mapbiomasc9_20.eq(6))
        .Or(mapbiomasc9_20.eq(49))
    )
    return mapbiomasc9_20_forest.rename("nBR_MapBiomas_col9_forest_Brazil_2020")

=======
# Cerrado - filtered with QGIS because the original geodatabase is too large to export as a shapefile (GEE accepted format)
def nbr_bfs_cer_f20_prep():
    bfs_fcer20 = ee.FeatureCollection("projects/ee-whisp/assets/NBR/bfs_pmp_2020")
    bfs_fcer20_binary = ee.Image().paint(bfs_fcer20,1)
    return bfs_fcer20_binary.rename("nBR_BFS_primary&secondary_forest_Cerrado_2020")

# %%
# [non-official dataset by MapBiomas multisector initiative]
# land use/cover from 1985 up to 2023, collection 9
# Subsetting criteria: classification_2020 = Forest formation (DN=3), Savanna Formation (DN=4, forest according to BR definition), Mangrove (DN=5), Floodable Forest (DN=6), Wooded Sandbank veg (DN=49) 
# the resulting dataset shows forest cover in 2020, without distinguishing between primary and secondary forests
def nbr_mapbiomasc9_f20_prep():
    mapbiomasc9_20 = ee.Image('projects/mapbiomas-public/assets/brazil/lulc/collection9/mapbiomas_collection90_integration_v1').select('classification_2020')
    mapbiomasc9_20_forest = mapbiomasc9_20.eq(3).Or(mapbiomasc9_20.eq(4)).Or(mapbiomasc9_20.eq(5)).Or(mapbiomasc9_20.eq(6)).Or(mapbiomasc9_20.eq(49))
    return mapbiomasc9_20_forest.rename("nBR_MapBiomas_col9_forest_Brazil_2020")   
>>>>>>> 3e57eda5

# ### ########################NBR plantation forest in 2020:#######################################

# [Official NFMS dataset] INPE/EMBRAPA TerraClass land use/cover in the Amazon biome, 2020
# Subsetting criteria: silviculture (DN=9)
# the resulting dataset shows monospecific commercial plantations, mostly eucalyptus and pinus.
def nbr_terraclass_amz20_silv_prep():
    tcamz20 = ee.Image("projects/ee-whisp/assets/NBR/terraclass_amz_2020")
    tcamz20_silviculture = tcamz20.eq(9)
    return tcamz20_silviculture.rename("nBR_INPE_TCsilviculture_Amazon_2020")

<<<<<<< HEAD

=======
>>>>>>> 3e57eda5
# [Official NFMS dataset] INPE/EMBRAPA TerraClass land use/cover in the Cerrado biome, 2020
# Subsetting criteria: silviculture (DN=9)
# the resulting dataset shows monospecific commercial plantations, mostly eucalyptus and pinus.
def nbr_terraclass_silv_cer20_prep():
    tccer20 = ee.Image("projects/ee-whisp/assets/NBR/terraclass_cer_2020")
    tccer20_silviculture = tccer20.eq(9)
    return tccer20_silviculture.rename("nBR_INPE_TCsilviculture_Cerrado_2020")

<<<<<<< HEAD

# [non-official dataset by MapBiomas multisector initiative]
# land use/cover from 1985 up to 2023, collection 9
# Subsetting criteria: 'classification_2020' = Forest plantation (DN=9)
# the resulting dataset shows forest plantation in 2020
def nbr_mapbiomasc9_silv20_prep():
    mapbiomasc9_20 = ee.Image(
        "projects/mapbiomas-public/assets/brazil/lulc/collection9/mapbiomas_collection90_integration_v1"
    ).select("classification_2020")
    mapbiomasc9_20_silviculture = mapbiomasc9_20.eq(9)
    return mapbiomasc9_20_silviculture.rename(
        "nBR_MapBiomas_col9_silviculture_Brazil_2020"
    )

=======
# [non-official dataset by MapBiomas multisector initiative]
# land use/cover from 1985 up to 2023, collection 9
# Subsetting criteria: 'classification_2020' = Forest plantation (DN=9) 
# the resulting dataset shows forest plantation in 2020
def nbr_mapbiomasc9_silv20_prep():
    mapbiomasc9_20 = ee.Image('projects/mapbiomas-public/assets/brazil/lulc/collection9/mapbiomas_collection90_integration_v1').select('classification_2020')
    mapbiomasc9_20_silviculture = mapbiomasc9_20.eq(9)
    return mapbiomasc9_20_silviculture.rename("nBR_MapBiomas_col9_silviculture_Brazil_2020")
>>>>>>> 3e57eda5

################ ### NBR Disturbances before 2020:########################################

# [Official NFMS dataset] INPE PRODES data up to 2023
# Subsetting criteria: DN = [0, 2, 4, 6, 7, 8, 9, 10, 11, 12, 13, 14, 15, 16, 17, 18, 19, 20, 50, 51, 52, 53, 54, 55, 56, 57, 58, 59, 60];
<<<<<<< HEAD
# the resulting dataset shows deforestation and conversion of OWL and OL up to 2020 (mostly August 2020), including residues (omission errors corrections)


def nbr_prodes_upto2020_prep():
    prodes = ee.Image("projects/ee-whisp/assets/NBR/prodes_brasil_2023")
    prodes_upto20_dn = [
        0,
        2,
        4,
        6,
        7,
        8,
        9,
        10,
        11,
        12,
        13,
        14,
        15,
        16,
        17,
        18,
        19,
        20,
        50,
        51,
        52,
        53,
        54,
        55,
        56,
        57,
        58,
        59,
        60,
    ]
    prodes_upto20_mask = prodes.remap(
        prodes_upto20_dn, [1] * len(prodes_upto20_dn)
    )  # .eq(1)
    prodes_upto20 = prodes_upto20_mask.selfMask()
    return prodes_upto20.rename("nBR_PRODES_deforestation_Brazil_upto2020")


=======
# the resulting dataset shows deforestation and conversion of OWL and OL up to 2020 (mostly August 2020), including residues (omission errors corrections) 

def nbr_prodes_upto2020_prep():
    prodes = ee.Image('projects/ee-whisp/assets/NBR/prodes_brasil_2023')
    prodes_upto20_dn = [0, 2, 4, 6, 7, 8, 9, 10, 11, 12, 13, 14, 15, 16, 17, 18, 19, 20, 50, 51, 52, 53, 54, 55, 56, 57, 58, 59, 60];
    prodes_upto20_mask = prodes.remap(prodes_upto20_dn, [1]*len(prodes_upto20_dn))#.eq(1)
    prodes_upto20 = prodes_upto20_mask.selfMask()
    return prodes_upto20.rename("nBR_PRODES_deforestation_Brazil_upto2020")
    
>>>>>>> 3e57eda5
## Caution: 1) includes deforestation and conversion of other wooded land and grassland

# [Official NFMS dataset] INPE.DETER data from 2nd August 2016 up to the 04th of April 2025
# Subsetting criteria: forest degradation classes ['CICATRIZ_DE_QUEIMADA', 'CS_DESORDENADO', 'DEGRADACAO'] and view_date until 2020-12-31
# 'CS_GEOMETRICO' excluded to align with FREL
<<<<<<< HEAD


def nbr_deter_amazon_upto2020_prep():
    deteramz = ee.FeatureCollection("projects/ee-whisp/assets/NBR/deter_amz_16apr2025")
    degradation_classes = ["CICATRIZ_DE_QUEIMADA", "CS_DESORDENADO", "DEGRADACAO"]

    # Add a formatted date field based on VIEW_DATE
    def add_formatted_date(feature):
        return feature.set("formatted_date", ee.Date(feature.get("VIEW_DATE")))

    deteramz = deteramz.map(add_formatted_date)

    deter_deg = deteramz.filter(
        ee.Filter.inList("CLASSNAME", degradation_classes)
    ).filter(ee.Filter.lt("formatted_date", ee.Date("2020-12-31")))

=======
 
def nbr_deter_amazon_upto2020_prep():
    deteramz = ee.FeatureCollection("projects/ee-whisp/assets/NBR/deter_amz_16apr2025")
    degradation_classes = ['CICATRIZ_DE_QUEIMADA', 'CS_DESORDENADO', 'DEGRADACAO']

    # Add a formatted date field based on VIEW_DATE
    def add_formatted_date(feature):
        return feature.set('formatted_date', ee.Date(feature.get('VIEW_DATE')))
    deteramz = deteramz.map(add_formatted_date)

    deter_deg = deteramz \
        .filter(ee.Filter.inList('CLASSNAME', degradation_classes)) \
        .filter(ee.Filter.lt('formatted_date', ee.Date('2020-12-31')))
   
>>>>>>> 3e57eda5
    deter_deg_binary = ee.Image().paint(deter_deg, 1)
    return deter_deg_binary.rename("nBR_DETER_forestdegradation_Amazon_upto2020")


################ ### NBR Disturbances after 2020:########################################
# [Official NFMS dataset] INPE PRODES data up to 2023
# Subsetting criteria: DN = [21, 22, 23, 61, 62, 63];
<<<<<<< HEAD
# the resulting dataset shows deforestation and conversion of OWL and OL up to 2020 (mostly August 2020), including residues (omission errors corrections)


def nbr_prodes_after2020_prep():
    prodes = ee.Image("projects/ee-whisp/assets/NBR/prodes_brasil_2023")
    prodes_post20_dn = [21, 22, 23, 61, 62, 63]
    prodes_post20_mask = prodes.remap(
        prodes_post20_dn, [1] * len(prodes_post20_dn)
    )  # .eq(1)
    prodes_post20 = prodes_post20_mask.selfMask()
    return prodes_post20.rename("nBR_PRODES_deforestation_Brazil_post2020")


=======
# the resulting dataset shows deforestation and conversion of OWL and OL up to 2020 (mostly August 2020), including residues (omission errors corrections) 

def nbr_prodes_after2020_prep():
    prodes = ee.Image('projects/ee-whisp/assets/NBR/prodes_brasil_2023')
    prodes_post20_dn = [21, 22, 23, 61, 62, 63];
    prodes_post20_mask = prodes.remap(prodes_post20_dn, [1]*len(prodes_post20_dn))#.eq(1)
    prodes_post20 = prodes_post20_mask.selfMask()
    return prodes_post20.rename("nBR_PRODES_deforestation_Brazil_post2020")

>>>>>>> 3e57eda5
# %%
# [Official NFMS dataset] INPE.DETER data from 2nd August 2016 up to the 04th of April 2025
# Subsetting criteria: forest degradation classes ['CICATRIZ_DE_QUEIMADA', 'CS_DESORDENADO', 'DEGRADACAO'] and view_date from 2021-01-01 onward
# 'CS_GEOMETRICO' excluded to align with FREL

<<<<<<< HEAD

def nbr_deter_amazon_after2020_prep():
    deteramz = ee.FeatureCollection("projects/ee-whisp/assets/NBR/deter_amz_16apr2025")
    degradation_classes = ["CICATRIZ_DE_QUEIMADA", "CS_DESORDENADO", "DEGRADACAO"]

    # Add a formatted date field based on VIEW_DATE
    def add_formatted_date(feature):
        return feature.set("formatted_date", ee.Date(feature.get("VIEW_DATE")))

    deteramz = deteramz.map(add_formatted_date)

    deter_deg = deteramz.filter(
        ee.Filter.inList("CLASSNAME", degradation_classes)
    ).filter(ee.Filter.gt("formatted_date", ee.Date("2021-01-01")))

    deter_deg_binary = ee.Image().paint(deter_deg, 1)
    return deter_deg_binary.rename("nBR_DETER_forestdegradation_Amazon_after2020")


=======
def nbr_deter_amazon_after2020_prep():
    deteramz = ee.FeatureCollection("projects/ee-whisp/assets/NBR/deter_amz_16apr2025")
    degradation_classes = ['CICATRIZ_DE_QUEIMADA', 'CS_DESORDENADO','DEGRADACAO']

    # Add a formatted date field based on VIEW_DATE
    def add_formatted_date(feature):
        return feature.set('formatted_date', ee.Date(feature.get('VIEW_DATE')))
    deteramz = deteramz.map(add_formatted_date)

    deter_deg = deteramz \
        .filter(ee.Filter.inList('CLASSNAME', degradation_classes)) \
        .filter(ee.Filter.gt('formatted_date', ee.Date('2021-01-01')))
   
    deter_deg_binary = ee.Image().paint(deter_deg, 1)
    return deter_deg_binary.rename("nBR_DETER_forestdegradation_Amazon_after2020")
    
>>>>>>> 3e57eda5
# ########################## NBR commodities - permanent/perennial crops in 2020:###############################
# [Official NFMS dataset] INPE/EMBRAPA TerraClass land use/cover in the Amazon biome, 2020
# OR [Official NFMS dataset] INPE/EMBRAPA TerraClass land use/cover in the Cerrado biome, 2020
# Subsetting criteria: perennial (DN=12) and semi-perennial (DN=13) crops
# the resulting dataset shows perennial and semi-perennial crops in 2020
def nbr_terraclass_amz_cer20_pc_prep():
    tcamz20 = ee.Image("projects/ee-whisp/assets/NBR/terraclass_amz_2020")
    tcamz20_pc = tcamz20.eq(12).Or(tcamz20.eq(13))
    tccer20 = ee.Image("projects/ee-whisp/assets/NBR/terraclass_cer_2020")
    tccer20_pc = tccer20.eq(12).Or(tccer20.eq(13))
<<<<<<< HEAD
    tc_pc = ee.ImageCollection([tcamz20_pc, tccer20_pc]).mosaic()
=======
    tc_pc=ee.ImageCollection([tcamz20_pc,tccer20_pc]).mosaic()
>>>>>>> 3e57eda5
    return tc_pc.rename("nBR_INPE_TCamz_cer_perennial_2020")


# [non-official dataset by MapBiomas multisector initiative]
# land use/cover from 1985 up to 2023, collection 9
# Subsetting criteria: 'classification_2020' = coffee (DN=46) <================== COFFEE
# the resulting dataset shows coffee area in 2020
def nbr_mapbiomasc9_cof_prep():
<<<<<<< HEAD
    mapbiomasc9_20 = ee.Image(
        "projects/mapbiomas-public/assets/brazil/lulc/collection9/mapbiomas_collection90_integration_v1"
    ).select("classification_2020")
    mapbiomasc9_20_coffee = mapbiomasc9_20.eq(46)
    return mapbiomasc9_20_coffee.rename("nBR_MapBiomas_col9_coffee_2020")


=======
    mapbiomasc9_20 = ee.Image('projects/mapbiomas-public/assets/brazil/lulc/collection9/mapbiomas_collection90_integration_v1').select('classification_2020')
    mapbiomasc9_20_coffee = mapbiomasc9_20.eq(46)
    return mapbiomasc9_20_coffee.rename("nBR_MapBiomas_col9_coffee_2020")

>>>>>>> 3e57eda5
# [non-official dataset by MapBiomas multisector initiative]
# land use/cover from 1985 up to 2023, collection 9
# Subsetting criteria: 'classification_2020' = palm oil (DN=35) <================= PALM OIL
# the resulting dataset shows palm oil area in 2020
def nbr_mapbiomasc9_po_prep():
<<<<<<< HEAD
    mapbiomasc9_20 = ee.Image(
        "projects/mapbiomas-public/assets/brazil/lulc/collection9/mapbiomas_collection90_integration_v1"
    ).select("classification_2020")
    mapbiomasc9_20_palm = mapbiomasc9_20.eq(35)
    return mapbiomasc9_20_palm.rename("nBR_MapBiomas_col9_palmoil_2020")


# [non-official dataset by MapBiomas multisector initiative]
# land use/cover from 1985 up to 2023, collection 9
# Subsetting criteria: 'classification_2020' = other perennial crops (DN=48)
# the resulting dataset shows citrus and perennial crops other than coffee and palm oil in 2020
def nbr_mapbiomasc9_pc_prep():
    mapbiomasc9_20 = ee.Image(
        "projects/mapbiomas-public/assets/brazil/lulc/collection9/mapbiomas_collection90_integration_v1"
    ).select("classification_2020")
=======
    mapbiomasc9_20 = ee.Image('projects/mapbiomas-public/assets/brazil/lulc/collection9/mapbiomas_collection90_integration_v1').select('classification_2020')
    mapbiomasc9_20_palm = mapbiomasc9_20.eq(35)
    return mapbiomasc9_20_palm.rename("nBR_MapBiomas_col9_palmoil_2020")

# [non-official dataset by MapBiomas multisector initiative]
# land use/cover from 1985 up to 2023, collection 9
# Subsetting criteria: 'classification_2020' = other perennial crops (DN=48)  
# the resulting dataset shows citrus and perennial crops other than coffee and palm oil in 2020
def nbr_mapbiomasc9_pc_prep():
    mapbiomasc9_20 = ee.Image('projects/mapbiomas-public/assets/brazil/lulc/collection9/mapbiomas_collection90_integration_v1').select('classification_2020')
>>>>>>> 3e57eda5
    mapbiomasc9_20_pc = mapbiomasc9_20.eq(35).Or(mapbiomasc9_20.eq(46))
    return mapbiomasc9_20_pc.rename("nBR_MapBiomas_col9_pc_2020")


# ######################## NBR commodities - annual crops in 2020:##############################

# %%
# [Official NFMS dataset] INPE/EMBRAPA TerraClass land use/cover in the Amazon biome, 2020
# [Official NFMS dataset] INPE/EMBRAPA TerraClass land use/cover in the Cerrado biome, 2020
# Subsetting criteria: annual/temporary 1 cycle (DN=14) or more than 1 cycle (DN=15)
# the resulting dataset shows temporary crop in 2020
def nbr_terraclass_amz_cer20_ac_prep():
    tcamz20 = ee.Image("projects/ee-whisp/assets/NBR/terraclass_amz_2020")
    tcamz20_ac = tcamz20.eq(14).Or(tcamz20.eq(15))
    tccer20 = ee.Image("projects/ee-whisp/assets/NBR/terraclass_cer_2020")
    tccer20_ac = tccer20.eq(14).Or(tccer20.eq(15))
<<<<<<< HEAD
    tc_ac = ee.ImageCollection([tcamz20_ac, tccer20_ac]).mosaic()
    return tc_ac.rename("nBR_INPE_TCamz_cer_annual_2020")


=======
    tc_ac=ee.ImageCollection([tcamz20_ac,tccer20_ac]).mosaic()
    return tc_ac.rename("nBR_INPE_TCamz_cer_annual_2020")

>>>>>>> 3e57eda5
# [non-official dataset by MapBiomas multisector initiative]
# land use/cover from 1985 up to 2023, collection 9
# Subsetting criteria: 'classification_2020' = soybean (DN=39) <================== SOY
# the resulting dataset shows soybean plantation area in 2020
def nbr_mapbiomasc9_soy_prep():
<<<<<<< HEAD
    mapbiomasc9_20 = ee.Image(
        "projects/mapbiomas-public/assets/brazil/lulc/collection9/mapbiomas_collection90_integration_v1"
    ).select("classification_2020")
    mapbiomasc9_20_soy = mapbiomasc9_20.eq(39)
    return mapbiomasc9_20_soy.rename("nBR_MapBiomas_col9_soy_2020")


# [non-official dataset by MapBiomas multisector initiative]
# land use/cover from 1985 up to 2023, collection 9
# Subsetting criteria: 'classification_2020' = other temporary crops (DN=41)
# Subsetting criteria: 'classification_2020' = sugar cane (DN=20)
# Subsetting criteria: 'classification_2020' = rice (DN=40)
# Subsetting criteria: 'classification_2020' = cotton (beta version, DN=62)
# the resulting dataset shows temporary crop area other than soy, includes sugar cane, rice, and cotton
def nbr_mapbiomasc9_ac_prep():
    mapbiomasc9_20 = ee.Image(
        "projects/mapbiomas-public/assets/brazil/lulc/collection9/mapbiomas_collection90_integration_v1"
    ).select("classification_2020")
    mapbiomasc9_20_ac = (
        mapbiomasc9_20.eq(41)
        .Or(mapbiomasc9_20.eq(20))
        .Or(mapbiomasc9_20.eq(40))
        .Or(mapbiomasc9_20.eq(62))
    )
    return mapbiomasc9_20_ac.rename("nBR_MapBiomas_col9_annual_crops_2020")


=======
    mapbiomasc9_20 = ee.Image('projects/mapbiomas-public/assets/brazil/lulc/collection9/mapbiomas_collection90_integration_v1').select('classification_2020')
    mapbiomasc9_20_soy = mapbiomasc9_20.eq(39)
    return mapbiomasc9_20_soy.rename("nBR_MapBiomas_col9_soy_2020")

# [non-official dataset by MapBiomas multisector initiative]
# land use/cover from 1985 up to 2023, collection 9
# Subsetting criteria: 'classification_2020' = other temporary crops (DN=41)
# Subsetting criteria: 'classification_2020' = sugar cane (DN=20) 
# Subsetting criteria: 'classification_2020' = rice (DN=40) 
# Subsetting criteria: 'classification_2020' = cotton (beta version, DN=62) 
# the resulting dataset shows temporary crop area other than soy, includes sugar cane, rice, and cotton
def nbr_mapbiomasc9_ac_prep():
    mapbiomasc9_20 = ee.Image('projects/mapbiomas-public/assets/brazil/lulc/collection9/mapbiomas_collection90_integration_v1').select('classification_2020')
    mapbiomasc9_20_ac = mapbiomasc9_20.eq(41).Or(mapbiomasc9_20.eq(20)).Or(mapbiomasc9_20.eq(40)).Or(mapbiomasc9_20.eq(62))
    return mapbiomasc9_20_ac.rename("nBR_MapBiomas_col9_annual_crops_2020")

>>>>>>> 3e57eda5
# ################################### NBR commodities - pasture/livestock in 2020:##############################

# %%
# [Official NFMS dataset] INPE/EMBRAPA TerraClass land use/cover in the Amazon biome, 2020
# Subsetting criteria: BUSH/SHRUB PASTURE (DN=10) or HERBACEOUS PASTURE (DN=11)
<<<<<<< HEAD
# the resulting dataset shows 2020 pasture area in the Amazon
=======
# the resulting dataset shows 2020 pasture area in the Amazon 
>>>>>>> 3e57eda5
def nbr_terraclass_amz20_pasture_prep():
    tcamz20 = ee.Image("projects/ee-whisp/assets/NBR/terraclass_amz_2020")
    tcamz20_pasture = tcamz20.eq(10).Or(tcamz20.eq(11))
    return tcamz20_pasture.rename("nBR_INPE_TCamz_pasture_2020")

<<<<<<< HEAD

# %%
# [Official NFMS dataset] INPE/EMBRAPA TerraClass land use/cover in the Cerrado biome, 2020
# Subsetting criteria: PASTURE (DN=11)
# the resulting dataset shows 2020 pasture area in the Cerrado
=======
# %%
# [Official NFMS dataset] INPE/EMBRAPA TerraClass land use/cover in the Cerrado biome, 2020
# Subsetting criteria: PASTURE (DN=11)
# the resulting dataset shows 2020 pasture area in the Cerrado 
>>>>>>> 3e57eda5
def nbr_terraclass_cer20_ac_prep():
    tccer20 = ee.Image("projects/ee-whisp/assets/NBR/terraclass_cer_2020")
    tccer20_pasture = tccer20.eq(11)
    return tccer20_pasture.rename("nBR_INPE_TCcer_pasture_2020")

<<<<<<< HEAD

=======
>>>>>>> 3e57eda5
# %%
# [non-official dataset by MapBiomas multisector initiative]
# land use/cover from 1985 up to 2023, collection 9
# Subsetting criteria: 'classification_2020' = pasture (DN=15)
# the resulting dataset shows pasture area in 2020 in Brazil
def nbr_mapbiomasc9_pasture_prep():
<<<<<<< HEAD
    mapbiomasc9_20 = ee.Image(
        "projects/mapbiomas-public/assets/brazil/lulc/collection9/mapbiomas_collection90_integration_v1"
    ).select("classification_2020")
    mapbiomasc9_20_pasture = mapbiomasc9_20.eq(15)
    return mapbiomasc9_20_pasture.rename("nBR_MapBiomas_col9_pasture_2020")


###################################################################
# nCO - Colombia

=======
    mapbiomasc9_20 = ee.Image('projects/mapbiomas-public/assets/brazil/lulc/collection9/mapbiomas_collection90_integration_v1').select('classification_2020')
    mapbiomasc9_20_pasture = mapbiomasc9_20.eq(15)
    return mapbiomasc9_20_pasture.rename("nBR_MapBiomas_col9_pasture_2020")

  
  
################################################################### 
#nCO - Colombia
>>>>>>> 3e57eda5

def nco_ideam_forest_2020_prep():
    ideam_forest_raw = ee.Image("projects/ee-whisp/assets/nCO/ideam_2020_geo")
    ideam_forest = ideam_forest_raw.eq(1)  # get forest class
    return ideam_forest.rename("nCO_ideam_forest_2020")

<<<<<<< HEAD

def nco_ideam_agroforest_2020_prep():
    ideam_agroforest_raw = ee.Image("projects/ee-whisp/assets/nCO/ideam_2020_geo_EUFO")
    ideam_agroforest = ideam_agroforest_raw.eq(4)  # get forest class
    return ideam_agroforest.rename("nCO_ideam_agroforest_2020")


=======
def nco_ideam_agroforest_2020_prep():
    ideam_agroforest_raw = ee.Image("projects/ee-whisp/assets/nCO/ideam_2020_geo_EUFO")
    ideam_agroforest = ideam_agroforest_raw.eq(4) # get forest class
    return ideam_agroforest.rename("nCO_ideam_agroforest_2020")
    
>>>>>>> 3e57eda5
# Cocoa_bnetd
def nci_ocs2020_prep():
    return (
        ee.Image("BNETD/land_cover/v1/2020")
        .select("classification")
        .eq(9)
        .rename("nCI_Cocoa_bnetd")
    )  # cocoa from national land cover map for Côte d'Ivoire

<<<<<<< HEAD

###Combining datasets
=======
>>>>>>> 3e57eda5

###Combining datasets

# def combine_datasets():
#     """Combines datasets into a single multiband image, with fallback if assets are missing."""
#     img_combined = ee.Image(1).rename(geometry_area_column)

#     # Combine images directly
#     for img in [func() for func in list_functions()]:
#         try:
#             img_combined = img_combined.addBands(img)
#         except ee.EEException as e:
#             # logger.error(f"Error adding image: {e}")
#             print(f"Error adding image: {e}")

#     try:
#         # Attempt to print band names to check for errors
#         print(img_combined.bandNames().getInfo())
#     except ee.EEException as e:
#         # logger.error(f"Error printing band names: {e}")
#         # logger.info("Running code for filtering to only valid datasets due to error in input")
#         print("using valid datasets filter due to error in input")
#         # Validate images
#         images_to_test = [func() for func in list_functions()]
#         valid_imgs = keep_valid_images(images_to_test)  # Validate images

#         # Retry combining images after validation
#         img_combined = ee.Image(1).rename(geometry_area_column)
#         for img in valid_imgs:
#             img_combined = img_combined.addBands(img)

#     img_combined = img_combined.multiply(ee.Image.pixelArea())

#     return img_combined


def combine_datasets(national_codes=None):
    """Combines datasets into a single multiband image, with fallback if assets are missing."""
    img_combined = ee.Image(1).rename(geometry_area_column)

    # Combine images directly
    for img in [func() for func in list_functions(national_codes=national_codes)]:
        try:
            img_combined = img_combined.addBands(img)
        except ee.EEException as e:
            # logger.error(f"Error adding image: {e}")
            print(f"Error adding image: {e}")

    try:
        # Attempt to print band names to check for errors
        print(img_combined.bandNames().getInfo())
    except ee.EEException as e:
        # logger.error(f"Error printing band names: {e}")
        # logger.info("Running code for filtering to only valid datasets due to error in input")
        print("using valid datasets filter due to error in input")
        # Validate images
        images_to_test = [
            func() for func in list_functions(national_codes=national_codes)
        ]
        valid_imgs = keep_valid_images(images_to_test)  # Validate images

        # Retry combining images after validation
        img_combined = ee.Image(1).rename(geometry_area_column)
        for img in valid_imgs:
            img_combined = img_combined.addBands(img)

    img_combined = img_combined.multiply(ee.Image.pixelArea())

    return img_combined


######helper functions to check images
# list all functions ending with "_prep" (in the current script)
# def list_functions():
#     # Use the module's globals to get all defined functions
#     current_module = inspect.getmodule(inspect.currentframe())
#     functions = [
#         func
#         for name, func in inspect.getmembers(current_module, inspect.isfunction)
#         if name.endswith("_prep")
#     ]
#     return functions


def list_functions(national_codes=None):
    """
    Returns a list of functions that end with "_prep" and either:
    - Start with "g_" (global/regional products)
    - Start with any provided national code prefix (nXX_)

    Args:
        national_codes: List of ISO2 country codes (without the 'n' prefix)
    """
    # Use the module's globals to get all defined functions
    current_module = inspect.getmodule(inspect.currentframe())

    # If national_codes is None, default to an empty list
    if national_codes is None:
        national_codes = []

    # Create prefixes list with proper formatting ('n' + code + '_')
    allowed_prefixes = ["g_"] + [f"n{code.lower()}_" for code in national_codes]

    # Filter functions in a single pass
    functions = [
        func
        for name, func in inspect.getmembers(current_module, inspect.isfunction)
        if name.endswith("_prep")
        and any(name.startswith(prefix) for prefix in allowed_prefixes)
    ]

    return functions


# # IN PROGRESS - expected behaviour
# def filter_by_prefix_list(input_list=None,prefix_list=None):

#     if input_list is None:
#         print ("No function in list")
#     if prefix_list is None:
#         print ("No prefixes listed by which to filter")
#     if input_list is not None:
#         for prefix in prefix_list:
#             if element.startsWith(prefix):
#                 list.


def keep_valid_images(images):
    """Keeps only valid images."""
    valid_images = []
    for img in images:
        try:
            img.getInfo()  # This will raise an exception if the image is invalid
            valid_images.append(img)
        except ee.EEException as e:
            # logger.error(f"Invalid image: {e}")
            print(f"Invalid image: {e}")
    return valid_images


# function to check if an image is valid
def ee_image_checker(image):
    """
    Tests if the input is a valid ee.Image.

    Args:
        image: An ee.Image object.

    Returns:
        bool: True if the input is a valid ee.Image, False otherwise.
    """
    try:
        if ee.Algorithms.ObjectType(image).getInfo() == "Image":
            # Trigger some action on the image to ensure it's a valid image
            image.getInfo()  # This will raise an exception if the image is invalid
            return True
    except ee.EEException as e:
        print(f"Image validation failed with EEException: {e}")
    except Exception as e:
        print(f"Image validation failed with exception: {e}")
    return False


# print(combine_valid_datasets().bandNames().getInfo())
# print(combine_datasets().bandNames().getInfo())<|MERGE_RESOLUTION|>--- conflicted
+++ resolved
@@ -290,26 +290,11 @@
     )
 
 
-################## seasonal crops
-
-<<<<<<< HEAD
-### NB CHECK this is indeed Brazil only
-
-# soy 2020 Brazil
-def nba_soy_song_2020_prep():
-    return (
-        ee.Image("projects/glad/soy_annual_SA/2020")
-        .unmask()
-        .rename("nba_Soy_Song_2020")
-    )
-
-
-=======
 #soy 2020 South America
-def soy_song_2020_prep():
+def g_soy_song_2020_prep():
     return ee.Image('projects/glad/soy_annual_SA/2020').unmask().rename("Soy_Song_2020")
->>>>>>> 3e57eda5
-##############2023
+
+  ##############2023
 # ESRI 2023
 # ESRI 2023 - Tree Cover
 def g_esri_2023_tc_prep():
@@ -805,21 +790,13 @@
 
 #########################national datasets
 
-<<<<<<< HEAD
-# nBR Brazil
-=======
 #nBR Brazil
->>>>>>> 3e57eda5
 
 # ### nBR Natural forests in 2020:
 
 # %%
 # [Official NFMS dataset] INPE/EMBRAPA TerraClass land use/cover in the Amazon biome, 2020
-<<<<<<< HEAD
 # Subsetting criteria: primary forests (DN=1) and secondary forests (DN=2) // secondary forests are those recovering from deforestation
-=======
-# Subsetting criteria: primary forests (DN=1) and secondary forests (DN=2) // secondary forests are those recovering from deforestation 
->>>>>>> 3e57eda5
 # the resulting dataset shows primary and secondary forest cover in 2020 (mostly by August 2020)
 
 ##########################primary forests###############################################
@@ -828,52 +805,16 @@
     tcamz20_f = tcamz20.eq(1)
     return tcamz20_f.rename("nBR_INPE_TC_primary_forest_Amazon_2020")
 
-<<<<<<< HEAD
-
-# [Official NFMS dataset] Brazilian Forest Service dataset on natural forest cover from PRODES and TerraClass data, base year 2022
-# Subsetting criteria: ano_desmat > 2020 and nom_class = 'Floresta'
-# the resulting datasets show primary forest cover in 2020 for the Pantanal, Caatinga, Atlantic Forest and Pampa biomes.
-# the resulting dataset shows primary and secondary forest cover in 2020 for the Cerrado biome (TerraClass 2020)
-# For the Amazon, best to use Terraclass 2020 directly, because the BFS used TerraClass 2014.
-=======
 # [Official NFMS dataset] Brazilian Forest Service dataset on natural forest cover from PRODES and TerraClass data, base year 2022
 # Subsetting criteria: ano_desmat > 2020 and nom_class = 'Floresta' 
 # the resulting datasets show primary forest cover in 2020 for the Pantanal, Caatinga, Atlantic Forest and Pampa biomes. 
 # the resulting dataset shows primary and secondary forest cover in 2020 for the Cerrado biome (TerraClass 2020)
 # For the Amazon, best to use Terraclass 2020 directly, because the BFS used TerraClass 2014. 
->>>>>>> 3e57eda5
 
 # Pantanal
 def nbr_bfs_ptn_f20_prep():
     bfs_fptn20 = ee.FeatureCollection("projects/ee-whisp/assets/NBR/bfs_ptn_2020")
-<<<<<<< HEAD
-    bfs_fptn20_binary = ee.Image().paint(bfs_fptn20, 1)
-    return bfs_fptn20_binary.rename("nBR_BFS_primary_forest_Pantanal_2020")
-
-
-# Caatinga - filtered with QGIS because the original geodatabase is too large to export as a shapefile (GEE accepted format)
-## couldn't convert it to asset, working on it (Error: Primary geometry of feature '306862' has 2454627 vertices, above the limit of 1000000 vertices. (Error code: 3)
-def nbr_bfs_caat_f20_prep():
-    bfs_fcaat20 = ee.FeatureCollection("projects/ee-whisp/assets/NBR/bfs_caat_2020")
-    bfs_fcaat20_binary = ee.Image().paint(bfs_fcaat20, 1)
-    return bfs_fcaat20_binary.rename("nBR_BFS_primary_forest_Caatinga_2020")
-
-
-# Atlantic Forest - filtered with QGIS because the original geodatabase is too large to export as a shapefile (GEE accepted format)
-def nbr_bfs_atlf_f20_prep():
-    bfs_fatlf20 = ee.FeatureCollection("projects/ee-whisp/assets/NBR/bfs_atlf_2020")
-    bfs_fatlf20_binary = ee.Image().paint(bfs_fatlf20, 1)
-    return bfs_fatlf20_binary.rename("nBR_BFS_primary_forest_AtlanticForest_2020")
-
-
-# Pampa - filtered in QGIS to save some storage space
-def nbr_bfs_pmp_f20_prep():
-    bfs_fpmp20 = ee.FeatureCollection("projects/ee-whisp/assets/NBR/bfs_pmp_2020")
-    bfs_fpmp20_binary = ee.Image().paint(bfs_fpmp20, 1)
-    return bfs_fpmp20_binary.rename("nBR_BFS_primary_forest_Pampa_2020")
-
-
-=======
+
     bfs_fptn20_binary = ee.Image().paint(bfs_fptn20,1)
     return bfs_fptn20_binary.rename("nBR_BFS_primary_forest_Pantanal_2020")
 
@@ -896,41 +837,13 @@
     bfs_fpmp20_binary = ee.Image().paint(bfs_fpmp20,1)
     return bfs_fpmp20_binary.rename("nBR_BFS_primary_forest_Pampa_2020")
     
->>>>>>> 3e57eda5
+
 ##########################secondary forests###############################################
 def nbr_terraclass_amz20_secondary_prep():
     tcamz20 = ee.Image("projects/ee-whisp/assets/NBR/terraclass_amz_2020")
     tcamz20_f = tcamz20.eq(2)
     return tcamz20_f.rename("nBR_INPE_TC_secondary_forest_Amazon_2020")
 
-<<<<<<< HEAD
-
-# Cerrado - filtered with QGIS because the original geodatabase is too large to export as a shapefile (GEE accepted format)
-def nbr_bfs_cer_f20_prep():
-    bfs_fcer20 = ee.FeatureCollection("projects/ee-whisp/assets/NBR/bfs_pmp_2020")
-    bfs_fcer20_binary = ee.Image().paint(bfs_fcer20, 1)
-    return bfs_fcer20_binary.rename("nBR_BFS_primary&secondary_forest_Cerrado_2020")
-
-
-# %%
-# [non-official dataset by MapBiomas multisector initiative]
-# land use/cover from 1985 up to 2023, collection 9
-# Subsetting criteria: classification_2020 = Forest formation (DN=3), Savanna Formation (DN=4, forest according to BR definition), Mangrove (DN=5), Floodable Forest (DN=6), Wooded Sandbank veg (DN=49)
-# the resulting dataset shows forest cover in 2020, without distinguishing between primary and secondary forests
-def nbr_mapbiomasc9_f20_prep():
-    mapbiomasc9_20 = ee.Image(
-        "projects/mapbiomas-public/assets/brazil/lulc/collection9/mapbiomas_collection90_integration_v1"
-    ).select("classification_2020")
-    mapbiomasc9_20_forest = (
-        mapbiomasc9_20.eq(3)
-        .Or(mapbiomasc9_20.eq(4))
-        .Or(mapbiomasc9_20.eq(5))
-        .Or(mapbiomasc9_20.eq(6))
-        .Or(mapbiomasc9_20.eq(49))
-    )
-    return mapbiomasc9_20_forest.rename("nBR_MapBiomas_col9_forest_Brazil_2020")
-
-=======
 # Cerrado - filtered with QGIS because the original geodatabase is too large to export as a shapefile (GEE accepted format)
 def nbr_bfs_cer_f20_prep():
     bfs_fcer20 = ee.FeatureCollection("projects/ee-whisp/assets/NBR/bfs_pmp_2020")
@@ -946,7 +859,6 @@
     mapbiomasc9_20 = ee.Image('projects/mapbiomas-public/assets/brazil/lulc/collection9/mapbiomas_collection90_integration_v1').select('classification_2020')
     mapbiomasc9_20_forest = mapbiomasc9_20.eq(3).Or(mapbiomasc9_20.eq(4)).Or(mapbiomasc9_20.eq(5)).Or(mapbiomasc9_20.eq(6)).Or(mapbiomasc9_20.eq(49))
     return mapbiomasc9_20_forest.rename("nBR_MapBiomas_col9_forest_Brazil_2020")   
->>>>>>> 3e57eda5
 
 # ### ########################NBR plantation forest in 2020:#######################################
 
@@ -958,10 +870,6 @@
     tcamz20_silviculture = tcamz20.eq(9)
     return tcamz20_silviculture.rename("nBR_INPE_TCsilviculture_Amazon_2020")
 
-<<<<<<< HEAD
-
-=======
->>>>>>> 3e57eda5
 # [Official NFMS dataset] INPE/EMBRAPA TerraClass land use/cover in the Cerrado biome, 2020
 # Subsetting criteria: silviculture (DN=9)
 # the resulting dataset shows monospecific commercial plantations, mostly eucalyptus and pinus.
@@ -970,22 +878,6 @@
     tccer20_silviculture = tccer20.eq(9)
     return tccer20_silviculture.rename("nBR_INPE_TCsilviculture_Cerrado_2020")
 
-<<<<<<< HEAD
-
-# [non-official dataset by MapBiomas multisector initiative]
-# land use/cover from 1985 up to 2023, collection 9
-# Subsetting criteria: 'classification_2020' = Forest plantation (DN=9)
-# the resulting dataset shows forest plantation in 2020
-def nbr_mapbiomasc9_silv20_prep():
-    mapbiomasc9_20 = ee.Image(
-        "projects/mapbiomas-public/assets/brazil/lulc/collection9/mapbiomas_collection90_integration_v1"
-    ).select("classification_2020")
-    mapbiomasc9_20_silviculture = mapbiomasc9_20.eq(9)
-    return mapbiomasc9_20_silviculture.rename(
-        "nBR_MapBiomas_col9_silviculture_Brazil_2020"
-    )
-
-=======
 # [non-official dataset by MapBiomas multisector initiative]
 # land use/cover from 1985 up to 2023, collection 9
 # Subsetting criteria: 'classification_2020' = Forest plantation (DN=9) 
@@ -994,59 +886,13 @@
     mapbiomasc9_20 = ee.Image('projects/mapbiomas-public/assets/brazil/lulc/collection9/mapbiomas_collection90_integration_v1').select('classification_2020')
     mapbiomasc9_20_silviculture = mapbiomasc9_20.eq(9)
     return mapbiomasc9_20_silviculture.rename("nBR_MapBiomas_col9_silviculture_Brazil_2020")
->>>>>>> 3e57eda5
 
 ################ ### NBR Disturbances before 2020:########################################
 
 # [Official NFMS dataset] INPE PRODES data up to 2023
 # Subsetting criteria: DN = [0, 2, 4, 6, 7, 8, 9, 10, 11, 12, 13, 14, 15, 16, 17, 18, 19, 20, 50, 51, 52, 53, 54, 55, 56, 57, 58, 59, 60];
-<<<<<<< HEAD
-# the resulting dataset shows deforestation and conversion of OWL and OL up to 2020 (mostly August 2020), including residues (omission errors corrections)
-
-
-def nbr_prodes_upto2020_prep():
-    prodes = ee.Image("projects/ee-whisp/assets/NBR/prodes_brasil_2023")
-    prodes_upto20_dn = [
-        0,
-        2,
-        4,
-        6,
-        7,
-        8,
-        9,
-        10,
-        11,
-        12,
-        13,
-        14,
-        15,
-        16,
-        17,
-        18,
-        19,
-        20,
-        50,
-        51,
-        52,
-        53,
-        54,
-        55,
-        56,
-        57,
-        58,
-        59,
-        60,
-    ]
-    prodes_upto20_mask = prodes.remap(
-        prodes_upto20_dn, [1] * len(prodes_upto20_dn)
-    )  # .eq(1)
-    prodes_upto20 = prodes_upto20_mask.selfMask()
-    return prodes_upto20.rename("nBR_PRODES_deforestation_Brazil_upto2020")
-
-
-=======
+
 # the resulting dataset shows deforestation and conversion of OWL and OL up to 2020 (mostly August 2020), including residues (omission errors corrections) 
-
 def nbr_prodes_upto2020_prep():
     prodes = ee.Image('projects/ee-whisp/assets/NBR/prodes_brasil_2023')
     prodes_upto20_dn = [0, 2, 4, 6, 7, 8, 9, 10, 11, 12, 13, 14, 15, 16, 17, 18, 19, 20, 50, 51, 52, 53, 54, 55, 56, 57, 58, 59, 60];
@@ -1054,30 +900,11 @@
     prodes_upto20 = prodes_upto20_mask.selfMask()
     return prodes_upto20.rename("nBR_PRODES_deforestation_Brazil_upto2020")
     
->>>>>>> 3e57eda5
 ## Caution: 1) includes deforestation and conversion of other wooded land and grassland
 
 # [Official NFMS dataset] INPE.DETER data from 2nd August 2016 up to the 04th of April 2025
 # Subsetting criteria: forest degradation classes ['CICATRIZ_DE_QUEIMADA', 'CS_DESORDENADO', 'DEGRADACAO'] and view_date until 2020-12-31
 # 'CS_GEOMETRICO' excluded to align with FREL
-<<<<<<< HEAD
-
-
-def nbr_deter_amazon_upto2020_prep():
-    deteramz = ee.FeatureCollection("projects/ee-whisp/assets/NBR/deter_amz_16apr2025")
-    degradation_classes = ["CICATRIZ_DE_QUEIMADA", "CS_DESORDENADO", "DEGRADACAO"]
-
-    # Add a formatted date field based on VIEW_DATE
-    def add_formatted_date(feature):
-        return feature.set("formatted_date", ee.Date(feature.get("VIEW_DATE")))
-
-    deteramz = deteramz.map(add_formatted_date)
-
-    deter_deg = deteramz.filter(
-        ee.Filter.inList("CLASSNAME", degradation_classes)
-    ).filter(ee.Filter.lt("formatted_date", ee.Date("2020-12-31")))
-
-=======
  
 def nbr_deter_amazon_upto2020_prep():
     deteramz = ee.FeatureCollection("projects/ee-whisp/assets/NBR/deter_amz_16apr2025")
@@ -1092,7 +919,6 @@
         .filter(ee.Filter.inList('CLASSNAME', degradation_classes)) \
         .filter(ee.Filter.lt('formatted_date', ee.Date('2020-12-31')))
    
->>>>>>> 3e57eda5
     deter_deg_binary = ee.Image().paint(deter_deg, 1)
     return deter_deg_binary.rename("nBR_DETER_forestdegradation_Amazon_upto2020")
 
@@ -1100,21 +926,7 @@
 ################ ### NBR Disturbances after 2020:########################################
 # [Official NFMS dataset] INPE PRODES data up to 2023
 # Subsetting criteria: DN = [21, 22, 23, 61, 62, 63];
-<<<<<<< HEAD
-# the resulting dataset shows deforestation and conversion of OWL and OL up to 2020 (mostly August 2020), including residues (omission errors corrections)
-
-
-def nbr_prodes_after2020_prep():
-    prodes = ee.Image("projects/ee-whisp/assets/NBR/prodes_brasil_2023")
-    prodes_post20_dn = [21, 22, 23, 61, 62, 63]
-    prodes_post20_mask = prodes.remap(
-        prodes_post20_dn, [1] * len(prodes_post20_dn)
-    )  # .eq(1)
-    prodes_post20 = prodes_post20_mask.selfMask()
-    return prodes_post20.rename("nBR_PRODES_deforestation_Brazil_post2020")
-
-
-=======
+
 # the resulting dataset shows deforestation and conversion of OWL and OL up to 2020 (mostly August 2020), including residues (omission errors corrections) 
 
 def nbr_prodes_after2020_prep():
@@ -1124,33 +936,10 @@
     prodes_post20 = prodes_post20_mask.selfMask()
     return prodes_post20.rename("nBR_PRODES_deforestation_Brazil_post2020")
 
->>>>>>> 3e57eda5
 # %%
 # [Official NFMS dataset] INPE.DETER data from 2nd August 2016 up to the 04th of April 2025
 # Subsetting criteria: forest degradation classes ['CICATRIZ_DE_QUEIMADA', 'CS_DESORDENADO', 'DEGRADACAO'] and view_date from 2021-01-01 onward
 # 'CS_GEOMETRICO' excluded to align with FREL
-
-<<<<<<< HEAD
-
-def nbr_deter_amazon_after2020_prep():
-    deteramz = ee.FeatureCollection("projects/ee-whisp/assets/NBR/deter_amz_16apr2025")
-    degradation_classes = ["CICATRIZ_DE_QUEIMADA", "CS_DESORDENADO", "DEGRADACAO"]
-
-    # Add a formatted date field based on VIEW_DATE
-    def add_formatted_date(feature):
-        return feature.set("formatted_date", ee.Date(feature.get("VIEW_DATE")))
-
-    deteramz = deteramz.map(add_formatted_date)
-
-    deter_deg = deteramz.filter(
-        ee.Filter.inList("CLASSNAME", degradation_classes)
-    ).filter(ee.Filter.gt("formatted_date", ee.Date("2021-01-01")))
-
-    deter_deg_binary = ee.Image().paint(deter_deg, 1)
-    return deter_deg_binary.rename("nBR_DETER_forestdegradation_Amazon_after2020")
-
-
-=======
 def nbr_deter_amazon_after2020_prep():
     deteramz = ee.FeatureCollection("projects/ee-whisp/assets/NBR/deter_amz_16apr2025")
     degradation_classes = ['CICATRIZ_DE_QUEIMADA', 'CS_DESORDENADO','DEGRADACAO']
@@ -1167,7 +956,7 @@
     deter_deg_binary = ee.Image().paint(deter_deg, 1)
     return deter_deg_binary.rename("nBR_DETER_forestdegradation_Amazon_after2020")
     
->>>>>>> 3e57eda5
+
 # ########################## NBR commodities - permanent/perennial crops in 2020:###############################
 # [Official NFMS dataset] INPE/EMBRAPA TerraClass land use/cover in the Amazon biome, 2020
 # OR [Official NFMS dataset] INPE/EMBRAPA TerraClass land use/cover in the Cerrado biome, 2020
@@ -1178,11 +967,7 @@
     tcamz20_pc = tcamz20.eq(12).Or(tcamz20.eq(13))
     tccer20 = ee.Image("projects/ee-whisp/assets/NBR/terraclass_cer_2020")
     tccer20_pc = tccer20.eq(12).Or(tccer20.eq(13))
-<<<<<<< HEAD
-    tc_pc = ee.ImageCollection([tcamz20_pc, tccer20_pc]).mosaic()
-=======
     tc_pc=ee.ImageCollection([tcamz20_pc,tccer20_pc]).mosaic()
->>>>>>> 3e57eda5
     return tc_pc.rename("nBR_INPE_TCamz_cer_perennial_2020")
 
 
@@ -1191,42 +976,15 @@
 # Subsetting criteria: 'classification_2020' = coffee (DN=46) <================== COFFEE
 # the resulting dataset shows coffee area in 2020
 def nbr_mapbiomasc9_cof_prep():
-<<<<<<< HEAD
-    mapbiomasc9_20 = ee.Image(
-        "projects/mapbiomas-public/assets/brazil/lulc/collection9/mapbiomas_collection90_integration_v1"
-    ).select("classification_2020")
-    mapbiomasc9_20_coffee = mapbiomasc9_20.eq(46)
-    return mapbiomasc9_20_coffee.rename("nBR_MapBiomas_col9_coffee_2020")
-
-
-=======
     mapbiomasc9_20 = ee.Image('projects/mapbiomas-public/assets/brazil/lulc/collection9/mapbiomas_collection90_integration_v1').select('classification_2020')
     mapbiomasc9_20_coffee = mapbiomasc9_20.eq(46)
     return mapbiomasc9_20_coffee.rename("nBR_MapBiomas_col9_coffee_2020")
 
->>>>>>> 3e57eda5
-# [non-official dataset by MapBiomas multisector initiative]
+  # [non-official dataset by MapBiomas multisector initiative]
 # land use/cover from 1985 up to 2023, collection 9
 # Subsetting criteria: 'classification_2020' = palm oil (DN=35) <================= PALM OIL
 # the resulting dataset shows palm oil area in 2020
 def nbr_mapbiomasc9_po_prep():
-<<<<<<< HEAD
-    mapbiomasc9_20 = ee.Image(
-        "projects/mapbiomas-public/assets/brazil/lulc/collection9/mapbiomas_collection90_integration_v1"
-    ).select("classification_2020")
-    mapbiomasc9_20_palm = mapbiomasc9_20.eq(35)
-    return mapbiomasc9_20_palm.rename("nBR_MapBiomas_col9_palmoil_2020")
-
-
-# [non-official dataset by MapBiomas multisector initiative]
-# land use/cover from 1985 up to 2023, collection 9
-# Subsetting criteria: 'classification_2020' = other perennial crops (DN=48)
-# the resulting dataset shows citrus and perennial crops other than coffee and palm oil in 2020
-def nbr_mapbiomasc9_pc_prep():
-    mapbiomasc9_20 = ee.Image(
-        "projects/mapbiomas-public/assets/brazil/lulc/collection9/mapbiomas_collection90_integration_v1"
-    ).select("classification_2020")
-=======
     mapbiomasc9_20 = ee.Image('projects/mapbiomas-public/assets/brazil/lulc/collection9/mapbiomas_collection90_integration_v1').select('classification_2020')
     mapbiomasc9_20_palm = mapbiomasc9_20.eq(35)
     return mapbiomasc9_20_palm.rename("nBR_MapBiomas_col9_palmoil_2020")
@@ -1237,7 +995,6 @@
 # the resulting dataset shows citrus and perennial crops other than coffee and palm oil in 2020
 def nbr_mapbiomasc9_pc_prep():
     mapbiomasc9_20 = ee.Image('projects/mapbiomas-public/assets/brazil/lulc/collection9/mapbiomas_collection90_integration_v1').select('classification_2020')
->>>>>>> 3e57eda5
     mapbiomasc9_20_pc = mapbiomasc9_20.eq(35).Or(mapbiomasc9_20.eq(46))
     return mapbiomasc9_20_pc.rename("nBR_MapBiomas_col9_pc_2020")
 
@@ -1254,50 +1011,14 @@
     tcamz20_ac = tcamz20.eq(14).Or(tcamz20.eq(15))
     tccer20 = ee.Image("projects/ee-whisp/assets/NBR/terraclass_cer_2020")
     tccer20_ac = tccer20.eq(14).Or(tccer20.eq(15))
-<<<<<<< HEAD
-    tc_ac = ee.ImageCollection([tcamz20_ac, tccer20_ac]).mosaic()
-    return tc_ac.rename("nBR_INPE_TCamz_cer_annual_2020")
-
-
-=======
     tc_ac=ee.ImageCollection([tcamz20_ac,tccer20_ac]).mosaic()
     return tc_ac.rename("nBR_INPE_TCamz_cer_annual_2020")
 
->>>>>>> 3e57eda5
 # [non-official dataset by MapBiomas multisector initiative]
 # land use/cover from 1985 up to 2023, collection 9
 # Subsetting criteria: 'classification_2020' = soybean (DN=39) <================== SOY
 # the resulting dataset shows soybean plantation area in 2020
 def nbr_mapbiomasc9_soy_prep():
-<<<<<<< HEAD
-    mapbiomasc9_20 = ee.Image(
-        "projects/mapbiomas-public/assets/brazil/lulc/collection9/mapbiomas_collection90_integration_v1"
-    ).select("classification_2020")
-    mapbiomasc9_20_soy = mapbiomasc9_20.eq(39)
-    return mapbiomasc9_20_soy.rename("nBR_MapBiomas_col9_soy_2020")
-
-
-# [non-official dataset by MapBiomas multisector initiative]
-# land use/cover from 1985 up to 2023, collection 9
-# Subsetting criteria: 'classification_2020' = other temporary crops (DN=41)
-# Subsetting criteria: 'classification_2020' = sugar cane (DN=20)
-# Subsetting criteria: 'classification_2020' = rice (DN=40)
-# Subsetting criteria: 'classification_2020' = cotton (beta version, DN=62)
-# the resulting dataset shows temporary crop area other than soy, includes sugar cane, rice, and cotton
-def nbr_mapbiomasc9_ac_prep():
-    mapbiomasc9_20 = ee.Image(
-        "projects/mapbiomas-public/assets/brazil/lulc/collection9/mapbiomas_collection90_integration_v1"
-    ).select("classification_2020")
-    mapbiomasc9_20_ac = (
-        mapbiomasc9_20.eq(41)
-        .Or(mapbiomasc9_20.eq(20))
-        .Or(mapbiomasc9_20.eq(40))
-        .Or(mapbiomasc9_20.eq(62))
-    )
-    return mapbiomasc9_20_ac.rename("nBR_MapBiomas_col9_annual_crops_2020")
-
-
-=======
     mapbiomasc9_20 = ee.Image('projects/mapbiomas-public/assets/brazil/lulc/collection9/mapbiomas_collection90_integration_v1').select('classification_2020')
     mapbiomasc9_20_soy = mapbiomasc9_20.eq(39)
     return mapbiomasc9_20_soy.rename("nBR_MapBiomas_col9_soy_2020")
@@ -1314,61 +1035,34 @@
     mapbiomasc9_20_ac = mapbiomasc9_20.eq(41).Or(mapbiomasc9_20.eq(20)).Or(mapbiomasc9_20.eq(40)).Or(mapbiomasc9_20.eq(62))
     return mapbiomasc9_20_ac.rename("nBR_MapBiomas_col9_annual_crops_2020")
 
->>>>>>> 3e57eda5
 # ################################### NBR commodities - pasture/livestock in 2020:##############################
 
 # %%
 # [Official NFMS dataset] INPE/EMBRAPA TerraClass land use/cover in the Amazon biome, 2020
 # Subsetting criteria: BUSH/SHRUB PASTURE (DN=10) or HERBACEOUS PASTURE (DN=11)
-<<<<<<< HEAD
-# the resulting dataset shows 2020 pasture area in the Amazon
-=======
+
 # the resulting dataset shows 2020 pasture area in the Amazon 
->>>>>>> 3e57eda5
 def nbr_terraclass_amz20_pasture_prep():
     tcamz20 = ee.Image("projects/ee-whisp/assets/NBR/terraclass_amz_2020")
     tcamz20_pasture = tcamz20.eq(10).Or(tcamz20.eq(11))
     return tcamz20_pasture.rename("nBR_INPE_TCamz_pasture_2020")
 
-<<<<<<< HEAD
-
-# %%
-# [Official NFMS dataset] INPE/EMBRAPA TerraClass land use/cover in the Cerrado biome, 2020
-# Subsetting criteria: PASTURE (DN=11)
-# the resulting dataset shows 2020 pasture area in the Cerrado
-=======
 # %%
 # [Official NFMS dataset] INPE/EMBRAPA TerraClass land use/cover in the Cerrado biome, 2020
 # Subsetting criteria: PASTURE (DN=11)
 # the resulting dataset shows 2020 pasture area in the Cerrado 
->>>>>>> 3e57eda5
+
 def nbr_terraclass_cer20_ac_prep():
     tccer20 = ee.Image("projects/ee-whisp/assets/NBR/terraclass_cer_2020")
     tccer20_pasture = tccer20.eq(11)
     return tccer20_pasture.rename("nBR_INPE_TCcer_pasture_2020")
 
-<<<<<<< HEAD
-
-=======
->>>>>>> 3e57eda5
 # %%
 # [non-official dataset by MapBiomas multisector initiative]
 # land use/cover from 1985 up to 2023, collection 9
 # Subsetting criteria: 'classification_2020' = pasture (DN=15)
 # the resulting dataset shows pasture area in 2020 in Brazil
 def nbr_mapbiomasc9_pasture_prep():
-<<<<<<< HEAD
-    mapbiomasc9_20 = ee.Image(
-        "projects/mapbiomas-public/assets/brazil/lulc/collection9/mapbiomas_collection90_integration_v1"
-    ).select("classification_2020")
-    mapbiomasc9_20_pasture = mapbiomasc9_20.eq(15)
-    return mapbiomasc9_20_pasture.rename("nBR_MapBiomas_col9_pasture_2020")
-
-
-###################################################################
-# nCO - Colombia
-
-=======
     mapbiomasc9_20 = ee.Image('projects/mapbiomas-public/assets/brazil/lulc/collection9/mapbiomas_collection90_integration_v1').select('classification_2020')
     mapbiomasc9_20_pasture = mapbiomasc9_20.eq(15)
     return mapbiomasc9_20_pasture.rename("nBR_MapBiomas_col9_pasture_2020")
@@ -1377,28 +1071,18 @@
   
 ################################################################### 
 #nCO - Colombia
->>>>>>> 3e57eda5
 
 def nco_ideam_forest_2020_prep():
     ideam_forest_raw = ee.Image("projects/ee-whisp/assets/nCO/ideam_2020_geo")
     ideam_forest = ideam_forest_raw.eq(1)  # get forest class
     return ideam_forest.rename("nCO_ideam_forest_2020")
 
-<<<<<<< HEAD
-
-def nco_ideam_agroforest_2020_prep():
-    ideam_agroforest_raw = ee.Image("projects/ee-whisp/assets/nCO/ideam_2020_geo_EUFO")
-    ideam_agroforest = ideam_agroforest_raw.eq(4)  # get forest class
-    return ideam_agroforest.rename("nCO_ideam_agroforest_2020")
-
-
-=======
+
 def nco_ideam_agroforest_2020_prep():
     ideam_agroforest_raw = ee.Image("projects/ee-whisp/assets/nCO/ideam_2020_geo_EUFO")
     ideam_agroforest = ideam_agroforest_raw.eq(4) # get forest class
     return ideam_agroforest.rename("nCO_ideam_agroforest_2020")
     
->>>>>>> 3e57eda5
 # Cocoa_bnetd
 def nci_ocs2020_prep():
     return (
@@ -1408,11 +1092,7 @@
         .rename("nCI_Cocoa_bnetd")
     )  # cocoa from national land cover map for Côte d'Ivoire
 
-<<<<<<< HEAD
-
 ###Combining datasets
-=======
->>>>>>> 3e57eda5
 
 ###Combining datasets
 
